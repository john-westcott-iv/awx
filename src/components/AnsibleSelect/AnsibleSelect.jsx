import React from 'react';

import {
  Select,
  SelectOption,
} from '@patternfly/react-core';

class AnsibleSelect extends React.Component {
  constructor (props) {
    super(props);
    this.onSelectChange = this.onSelectChange.bind(this);
  }

  state = {
    count: 1,
  }

  static getDerivedStateFromProps (nexProps) {
    if (nexProps.data) {
      return {
        count: nexProps.data.length,
      };
    }
    return null;
  }

  onSelectChange (val, event) {
    const { onChange, name } = this.props;
    event.target.name = name;
    onChange(val, event);
  }

  render () {
    const { count } = this.state;
<<<<<<< HEAD
    const { labelName, selected, data, defaultSelected } = this.props;
    let elem;
    if (count > 1) {
      elem = (
        <FormGroup label={labelName} fieldId="ansible-select">
          <Select value={selected} onChange={this.onSelectChange} aria-label="Select Input">
            <SelectOption key="" value="" label={`Use Default ${labelName}`} />
            {data.map((datum) => (datum !== defaultSelected
              ? (<SelectOption key={datum} value={datum} label={datum} />) : null))
            }
          </Select>
        </FormGroup>
=======
    const { value, data } = this.props;
    let elem;
    if (count > 1) {
      elem = (
        <Select value={value} onChange={this.onSelectChange} aria-label="Select Input">
          {data.map((datum) => (
            <SelectOption isDisabled={datum.disabled} key={datum} value={datum} label={datum} />
          ))}
        </Select>
>>>>>>> 614116c9
      );
    } else {
      elem = null;
    }

    return elem;
  }
}

export default AnsibleSelect;<|MERGE_RESOLUTION|>--- conflicted
+++ resolved
@@ -32,37 +32,20 @@
 
   render () {
     const { count } = this.state;
-<<<<<<< HEAD
-    const { labelName, selected, data, defaultSelected } = this.props;
-    let elem;
-    if (count > 1) {
-      elem = (
-        <FormGroup label={labelName} fieldId="ansible-select">
-          <Select value={selected} onChange={this.onSelectChange} aria-label="Select Input">
-            <SelectOption key="" value="" label={`Use Default ${labelName}`} />
-            {data.map((datum) => (datum !== defaultSelected
-              ? (<SelectOption key={datum} value={datum} label={datum} />) : null))
-            }
-          </Select>
-        </FormGroup>
-=======
-    const { value, data } = this.props;
+    const { label = '', value, data, defaultSelected } = this.props;
     let elem;
     if (count > 1) {
       elem = (
         <Select value={value} onChange={this.onSelectChange} aria-label="Select Input">
-          {data.map((datum) => (
-            <SelectOption isDisabled={datum.disabled} key={datum} value={datum} label={datum} />
-          ))}
+          {data.map((datum) => (datum === defaultSelected
+            ? (<SelectOption key="" value="" label={`Use Default ${label}`} />) : (<SelectOption key={datum} value={datum} label={datum} />)))
+          }
         </Select>
->>>>>>> 614116c9
       );
     } else {
       elem = null;
     }
-
     return elem;
   }
 }
-
 export default AnsibleSelect;