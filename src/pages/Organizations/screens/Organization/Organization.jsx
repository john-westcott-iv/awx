import React, { Component } from 'react';
import { I18n, i18nMark } from '@lingui/react';
import { t } from '@lingui/macro';
import { Switch, Route, withRouter, Redirect } from 'react-router-dom';
import { Card, CardHeader, PageSection } from '@patternfly/react-core';
import { withNetwork } from '../../../../contexts/Network';
import NotifyAndRedirect from '../../../../components/NotifyAndRedirect';
import CardCloseButton from '../../../../components/CardCloseButton';
import OrganizationAccess from './OrganizationAccess';
import OrganizationDetail from './OrganizationDetail';
import OrganizationEdit from './OrganizationEdit';
import OrganizationNotifications from './OrganizationNotifications';
import OrganizationTeams from './OrganizationTeams';
import RoutedTabs from '../../../../components/Tabs/RoutedTabs';

class Organization extends Component {
  constructor (props) {
    super(props);

    this.state = {
      organization: null,
      error: false,
      loading: true,
      isNotifAdmin: false,
      isAuditorOfThisOrg: false,
      isAdminOfThisOrg: false
    };

    this.fetchOrganization = this.fetchOrganization.bind(this);
    this.fetchOrganizationAndRoles = this.fetchOrganizationAndRoles.bind(this);
  }

  componentDidMount () {
    this.fetchOrganizationAndRoles();
  }

  async componentDidUpdate (prevProps) {
    const { location } = this.props;
    if (location !== prevProps.location) {
      await this.fetchOrganization();
    }
  }

  async fetchOrganizationAndRoles () {
    const {
      match,
      setBreadcrumb,
      api,
      handleHttpError
    } = this.props;

    try {
      const [{ data }, notifAdminRest, auditorRes, adminRes] = await Promise.all([
        api.getOrganizationDetails(parseInt(match.params.id, 10)),
        api.getOrganizations({
          role_level: 'notification_admin_role',
          page_size: 1
        }),
        api.getOrganizations({
          role_level: 'auditor_role',
          id: parseInt(match.params.id, 10)
        }),
        api.getOrganizations({
          role_level: 'admin_role',
          id: parseInt(match.params.id, 10)
        })
      ]);
      setBreadcrumb(data);
      this.setState({
        organization: data,
        loading: false,
        isNotifAdmin: notifAdminRest.data.results.length > 0,
        isAuditorOfThisOrg: auditorRes.data.results.length > 0,
        isAdminOfThisOrg: adminRes.data.results.length > 0
      });
    } catch (error) {
      handleHttpError(error) || this.setState({ error: true, loading: false });
    }
  }

  async fetchOrganization () {
    const {
      match,
      setBreadcrumb,
      api,
      handleHttpError
    } = this.props;

    try {
      const { data } = await api.getOrganizationDetails(parseInt(match.params.id, 10));
      setBreadcrumb(data);
      this.setState({ organization: data, loading: false });
    } catch (error) {
      handleHttpError(error) || this.setState({ error: true, loading: false });
    }
  }

  render () {
    const {
      location,
      match,
      me,
      history
    } = this.props;

    const {
      organization,
      error,
      loading,
      isNotifAdmin,
      isAuditorOfThisOrg,
      isAdminOfThisOrg
    } = this.state;

    const tabsPaddingOverride = {
<<<<<<< HEAD
      padding: '0',
=======
      paddingTop: '0',
      paddingRight: '0',
      paddingLeft: '0',
>>>>>>> 0ec274d1
    };

    const canSeeNotificationsTab = me.is_system_auditor || isNotifAdmin || isAuditorOfThisOrg;
    const canToggleNotifications = isNotifAdmin && (
      me.is_system_auditor
      || isAuditorOfThisOrg
      || isAdminOfThisOrg
    );

    const tabsArray = [
      { name: i18nMark('Details'), link: `${match.url}/details`, id: 0 },
      { name: i18nMark('Access'), link: `${match.url}/access`, id: 1 },
      { name: i18nMark('Teams'), link: `${match.url}/teams`, id: 2 }
    ];

    if (canSeeNotificationsTab) {
      tabsArray.push({
        name: i18nMark('Notifications'),
        link: `${match.url}/notifications`,
        id: 3
      });
    }

    let cardHeader = (
      loading ? ''
        : (
          <CardHeader
            style={tabsPaddingOverride}
          >
            <I18n>
              {({ i18n }) => (
                <React.Fragment>
                  <RoutedTabs
                    match={match}
                    history={history}
                    labeltext={i18n._(t`Organization detail tabs`)}
                    tabsArray={tabsArray}
                  />
                  <CardCloseButton linkTo="/organizations" />
                </React.Fragment>
              )}
            </I18n>
          </CardHeader>
        ));
    if (!match) {
      cardHeader = null;
    }

    if (location.pathname.endsWith('edit')) {
      cardHeader = null;
    }

    return (
      <PageSection>
        <Card className="awx-c-card">
          { cardHeader }
          <Switch>
            <Redirect
              from="/organizations/:id"
              to="/organizations/:id/details"
              exact
            />
            {organization && (
              <Route
                path="/organizations/:id/edit"
                render={() => (
                  <OrganizationEdit
                    match={match}
                    organization={organization}
                  />
                )}
              />
            )}
            {organization && (
              <Route
                path="/organizations/:id/details"
                render={() => (
                  <OrganizationDetail
                    match={match}
                    organization={organization}
                  />
                )}
              />
            )}
            {organization && (
              <Route
                path="/organizations/:id/access"
                render={() => (
                  <OrganizationAccess
                    organization={organization}
                  />
                )}
              />
            )}
            <Route
              path="/organizations/:id/teams"
              render={() => (
                <OrganizationTeams id={Number(match.params.id)} />
              )}
            />
            {canSeeNotificationsTab && (
              <Route
                path="/organizations/:id/notifications"
                render={() => (
                  <OrganizationNotifications
                    id={Number(match.params.id)}
                    canToggleNotifications={canToggleNotifications}
                  />
                )}
              />
            )}
            {organization && (
              <NotifyAndRedirect
                to={`/organizations/${match.params.id}/details`}
              />
            )}
          </Switch>
          {error ? 'error!' : ''}
          {loading ? 'loading...' : ''}
        </Card>
      </PageSection>
    );
  }
}
export default withNetwork(withRouter(Organization));
export { Organization as _Organization };<|MERGE_RESOLUTION|>--- conflicted
+++ resolved
@@ -113,13 +113,7 @@
     } = this.state;
 
     const tabsPaddingOverride = {
-<<<<<<< HEAD
       padding: '0',
-=======
-      paddingTop: '0',
-      paddingRight: '0',
-      paddingLeft: '0',
->>>>>>> 0ec274d1
     };
 
     const canSeeNotificationsTab = me.is_system_auditor || isNotifAdmin || isAuditorOfThisOrg;
