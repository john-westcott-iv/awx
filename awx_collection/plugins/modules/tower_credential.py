--- conflicted
+++ resolved
@@ -74,12 +74,8 @@
         - Deprecated, please use credential_type
       required: False
       type: str
-<<<<<<< HEAD
-      choices: ["aws", "tower", "gce", "azure_rm", "openstack", "cloudforms", "satellite6", "rhv", "vmware", "aim", "conjur", "hashivault_kv", "hashivault_ssh",
+      choices: ["aws", "tower", "gce", "azure_rm", "openstack", "satellite6", "rhv", "vmware", "aim", "conjur", "hashivault_kv", "hashivault_ssh",
                 "azure_kv", "insights", "kubernetes_bearer_token", "net", "scm", "ssh", "github_token", "gitlab_token", "vault"]
-=======
-      choices: ["ssh", "vault", "net", "scm", "aws", "vmware", "satellite6", "gce", "azure_rm", "openstack", "rhv", "insights", "tower"]
->>>>>>> ddd10905
     host:
       description:
         - Host for this credential.
@@ -284,16 +280,10 @@
 
 KIND_CHOICES = {
     'aws': 'Amazon Web Services',
-<<<<<<< HEAD
     'tower': 'Ansible Tower',
-=======
-    'vmware': 'VMware vCenter',
-    'satellite6': 'Red Hat Satellite 6',
->>>>>>> ddd10905
     'gce': 'Google Compute Engine',
     'azure_rm': 'Microsoft Azure Resource Manager',
     'openstack': 'OpenStack',
-    'cloudforms': 'Red Hat CloudForms',
     'satellite6': 'Red Hat Satellite 6',
     'rhv': 'Red Hat Virtualization',
     'vmware': 'VMware vCenter',
