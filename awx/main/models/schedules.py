--- conflicted
+++ resolved
@@ -90,12 +90,6 @@
         editable=False,
         help_text=_("The next time that the scheduled action will run.")
     )
-<<<<<<< HEAD
-=======
-    extra_data = JSONField(
-        blank=True,
-        default={}
-    )
 
     # extra_data is actually a string with a JSON payload in it. This
     # is technically OK because a string is a valid JSON. One day we will
@@ -130,7 +124,6 @@
             return self.extra_data
 
         return self._clean_extra_data_system_jobs()
->>>>>>> fac7fd45
 
     def __unicode__(self):
         return u'%s_t%s_%s_%s' % (self.name, self.unified_job_template.id, self.id, self.next_run)
