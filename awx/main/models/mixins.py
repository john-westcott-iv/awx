--- conflicted
+++ resolved
@@ -14,12 +14,8 @@
     Role, RoleAncestorEntry, get_roles_on_resource
 )
 from awx.main.utils import parse_yaml_or_json
-<<<<<<< HEAD
+from awx.main.utils.encryption import decrypt_value, get_encryption_key
 from awx.main.fields import JSONField, AskForField
-=======
-from awx.main.utils.encryption import decrypt_value, get_encryption_key
-from awx.main.fields import JSONField
->>>>>>> fac7fd45
 
 
 __all__ = ['ResourceMixin', 'SurveyJobTemplateMixin', 'SurveyJobMixin',
@@ -257,7 +253,6 @@
                                                                                    choice_list))
         return errors
 
-<<<<<<< HEAD
     def _accept_or_ignore_variables(self, data, errors=None, _exclude_errors=()):
         survey_is_enabled = (self.survey_enabled and self.survey_spec)
         extra_vars = data.copy()
@@ -296,7 +291,7 @@
                     list_of_keys=', '.join(extra_vars.keys()))]
 
         return (accepted, rejected, errors)
-=======
+
     @staticmethod
     def pivot_spec(spec):
         '''
@@ -319,7 +314,6 @@
         for survey_element in self.survey_spec.get("spec", []):
             errors += self._survey_element_validation(survey_element, data)
         return errors
->>>>>>> fac7fd45
 
     def display_survey_spec(self):
         '''
