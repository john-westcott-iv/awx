# Copyright (c) 2014 AnsibleWorks, Inc.
# All Rights Reserved.

# Python
import os
import sys
import datetime
import logging
import json
import signal
import time
from contextlib import closing
from optparse import make_option
from multiprocessing import Process, Queue

# Django
from django.conf import settings
from django.core.management.base import NoArgsCommand, CommandError
from django.db import transaction, DatabaseError
from django.contrib.auth.models import User
from django.utils.dateparse import parse_datetime
from django.utils.timezone import now, is_aware, make_aware
from django.utils.tzinfo import FixedOffset
from django.db import connection 

# AWX
from awx.main.models import *
from awx.main.queue import PubSub

MAX_REQUESTS = 10000
WORKERS = 4


class CallbackReceiver(object):
    def __init__(self):
        self.parent_mappings = {}

<<<<<<< HEAD
    def run_subscriber(self, use_workers=True):
=======
    def print_log(self, message):
        print("[%s] %s" % (now().isoformat(), message))

    def run_subscriber(self, consumer_port, queue_port, use_workers=True):
>>>>>>> 29eaa495
        def shutdown_handler(active_workers):
            def _handler(signum, frame):
                for active_worker in active_workers:
                    active_worker.terminate()
                signal.signal(signum, signal.SIG_DFL)
                os.kill(os.getpid(), signum) # Rethrow signal, this time without catching it
            return _handler
        def check_pre_handle(data):
            event = data.get('event', '')
            if event == 'playbook_on_play_start':
                return True
            return False

        worker_queues = []

        if use_workers:
            connection.close()
            for idx in range(WORKERS):
                queue_actual = Queue()
                w = Process(target=self.callback_worker, args=(queue_actual,))
                w.start()

                signal.signal(signal.SIGINT, shutdown_handler([w]))
                signal.signal(signal.SIGTERM, shutdown_handler([w]))
                if settings.DEBUG:
                    self.print_log('Started worker %s' % str(idx))
                worker_queues.append([0, queue_actual, w])
        elif settings.DEBUG:
            self.print_log('Started callback receiver (no workers)')

        main_process = Process(
            target=self.callback_handler,
            args=(use_workers, worker_queues,)
        )
        main_process.daemon = True
        main_process.start()

        signal.signal(signal.SIGINT, shutdown_handler([main_process]))
        signal.signal(signal.SIGTERM, shutdown_handler([main_process]))

        while True:
            for queue_worker in worker_queues:
                if not queue_worker[2].is_alive():
                    queue_worker[2].join()
                    w = Process(target=self.callback_worker, args=(queue_worker[1],))
                    w.daemon = True
                    w.start()
                    signal.signal(signal.SIGINT, shutdown_handler([w]))
                    signal.signal(signal.SIGTERM, shutdown_handler([w]))
                    queue_worker[2] = w
            if not main_process.is_alive():
                sys.exit(1)
            time.sleep(0.1)

    def callback_handler(self, use_workers, worker_queues):
        message_number = 0
        total_messages = 0
        last_parent_events = {}

        with closing(PubSub('callbacks')) as callbacks:
            for message in callbacks.subscribe(wait=0.1):
                total_messages += 1
                if not use_workers:
                    self.process_job_event(message)
                else:
                    job_parent_events = last_parent_events.get(message['job_id'], {})
                    if message['event'] in ('playbook_on_play_start', 'playbook_on_stats', 'playbook_on_vars_prompt'):
                        parent = job_parent_events.get('playbook_on_start', None)
                    elif message['event'] in ('playbook_on_notify', 'playbook_on_setup',
                                            'playbook_on_task_start',
                                            'playbook_on_no_hosts_matched',
                                            'playbook_on_no_hosts_remaining',
                                            'playbook_on_import_for_host',
                                            'playbook_on_not_import_for_host'):
                        parent = job_parent_events.get('playbook_on_play_start', None)
                    elif message['event'].startswith('runner_on_'):
                        list_parents = []
                        list_parents.append(job_parent_events.get('playbook_on_setup', None))
                        list_parents.append(job_parent_events.get('playbook_on_task_start', None))
                        list_parents = sorted(filter(lambda x: x is not None, list_parents), cmp=lambda x, y: y.id-x.id)
                        parent = list_parents[0] if len(list_parents) > 0 else None
                    else:
                        parent = None
                    if parent is not None:
                        message['parent'] = parent.id
                    if 'created' in message:
                        del(message['created'])
                    if message['event'] in ('playbook_on_start', 'playbook_on_play_start',
                                            'playbook_on_setup', 'playbook_on_task_start'):
                        job_parent_events[message['event']] = self.process_job_event(message)
                    else:
                        if message['event'] == 'playbook_on_stats':
                            job_parent_events = {}
                        queue_actual_worker = worker_queues[total_messages % WORKERS]
                        queue_actual_worker[0] += 1
                        queue_actual_worker[1].put(message)
                        if queue_actual_worker[0] >= MAX_REQUESTS:
                            queue_actual_worker[0] = 0
                            # print("Recycling worker process")
                            # queue_actual_worker[2].join()
                            # connection.close()
                            # w = Process(target=self.callback_worker, args=(queue_actual_worker[1],))
                            # w.daemon = True
                            # w.start()

                            # signal.signal(signal.SIGINT, shutdown_handler([w]))
                            # signal.signal(signal.SIGTERM, shutdown_handler([w]))

                            # queue_actual_worker[2] = w
                    last_parent_events[message['job_id']] = job_parent_events

    def process_job_event(self, data):
        # Sanity check: Do we need to do anything at all?
        event = data.get('event', '')
        parent_id = data.get('parent', None)
        if not event or 'job_id' not in data:
            return

        # Get the correct "verbose" value from the job.
        # If for any reason there's a problem, just use 0.
        try:
            verbose = Job.objects.get(id=data['job_id']).verbosity
        except Exception, e:
            verbose = 0

        # Convert the datetime for the job event's creation appropriately,
        # and include a time zone for it.
        #
        # In the event of any issue, throw it out, and Django will just save
        # the current time.
        try:
            if not isinstance(data['created'], datetime.datetime):
                data['created'] = parse_datetime(data['created'])
            if not data['created'].tzinfo:
                data['created'] = data['created'].replace(tzinfo=FixedOffset(0))
        except (KeyError, ValueError):
            data.pop('created', None)

        # Print the data to stdout if we're in DEBUG mode.
        if settings.DEBUG:
            print data

        # Sanity check: Don't honor keys that we don't recognize.
        for key in data.keys():
            if key not in ('job_id', 'event', 'event_data',
                           'created', 'counter'):
                data.pop(key)

        # Save any modifications to the job event to the database.
        # If we get a database error of some kind, try again.
        for retry_count in xrange(11):
            try:
                with transaction.atomic():
                    # If we're not in verbose mode, wipe out any module
                    # arguments.
                    res = data['event_data'].get('res', {})
                    if isinstance(res, dict):
                        i = res.get('invocation', {})
                        if verbose == 0 and 'module_args' in i:
                            i['module_args'] = ''

                    # Create a new JobEvent object.
                    job_event = JobEvent(**data)
                    if parent_id is not None:
                        job_event.parent = JobEvent.objects.get(id=parent_id)
                    job_event.save(post_process=True)

                    # Retrun the job event object.
                    return job_event
            except DatabaseError as e:
                # Log the error and try again.
                self.print_log('Database error saving job event, retrying in '
                               '1 second (retry #%d): %s', retry_count + 1, e)
                time.sleep(1)

        # We failed too many times, and are giving up.
        self.print_log('Failed to save job event after %d retries.', retry_count)
        return None

    def callback_worker(self, queue_actual):
        messages_processed = 0
        while True:
            message = queue_actual.get()
            self.process_job_event(message)
            messages_processed += 1
            if messages_processed >= MAX_REQUESTS:
                self.print_log("Shutting down message receiver")
                break

class Command(NoArgsCommand):
    '''
    Save Job Callback receiver (see awx.plugins.callbacks.job_event_callback)
    Runs as a management command and receives job save events.  It then hands
    them off to worker processors (see Worker) which writes them to the database
    '''    
    help = 'Launch the job callback receiver'

    def init_logging(self):
        log_levels = dict(enumerate([logging.ERROR, logging.INFO,
                                     logging.DEBUG, 0]))
        self.logger = logging.getLogger('awx.main.commands.run_callback_receiver')
        self.logger.setLevel(log_levels.get(self.verbosity, 0))
        handler = logging.StreamHandler()
        handler.setFormatter(logging.Formatter('%(message)s'))
        self.logger.addHandler(handler)
        self.logger.propagate = False

    def handle_noargs(self, **options):
        self.verbosity = int(options.get('verbosity', 1))
        self.init_logging()
        cr = CallbackReceiver()
        try:
            cr.run_subscriber()
        except KeyboardInterrupt:
            pass
<|MERGE_RESOLUTION|>--- conflicted
+++ resolved
@@ -35,14 +35,10 @@
     def __init__(self):
         self.parent_mappings = {}
 
-<<<<<<< HEAD
-    def run_subscriber(self, use_workers=True):
-=======
     def print_log(self, message):
         print("[%s] %s" % (now().isoformat(), message))
 
-    def run_subscriber(self, consumer_port, queue_port, use_workers=True):
->>>>>>> 29eaa495
+    def run_subscriber(self, use_workers=True):
         def shutdown_handler(active_workers):
             def _handler(signum, frame):
                 for active_worker in active_workers:
