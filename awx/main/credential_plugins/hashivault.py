--- conflicted
+++ resolved
@@ -3,11 +3,7 @@
 import pathlib
 from urllib.parse import urljoin
 
-<<<<<<< HEAD
-from .plugin import CredentialPlugin, CertFiles
-=======
 from .plugin import CredentialPlugin, CertFiles, raise_for_status
->>>>>>> 6e75d25b
 
 import requests
 from django.utils.translation import ugettext_lazy as _
@@ -149,14 +145,10 @@
     cacert = kwargs.get('cacert', None)
     api_version = kwargs['api_version']
 
-<<<<<<< HEAD
-    request_kwargs = {'timeout': 30}
-=======
     request_kwargs = {
         'timeout': 30,
         'allow_redirects': False,
     }
->>>>>>> 6e75d25b
 
     sess = requests.Session()
     sess.headers['Authorization'] = 'Bearer {}'.format(token)
@@ -186,11 +178,7 @@
     with CertFiles(cacert) as cert:
         request_kwargs['verify'] = cert
         response = sess.get(request_url, **request_kwargs)
-<<<<<<< HEAD
-    response.raise_for_status()
-=======
     raise_for_status(response)
->>>>>>> 6e75d25b
 
     json = response.json()
     if api_version == 'v2':
@@ -213,14 +201,10 @@
     role = kwargs['role']
     cacert = kwargs.get('cacert', None)
 
-<<<<<<< HEAD
-    request_kwargs = {'timeout': 30}
-=======
     request_kwargs = {
         'timeout': 30,
         'allow_redirects': False,
     }
->>>>>>> 6e75d25b
 
     request_kwargs['json'] = {'public_key': kwargs['public_key']}
     if kwargs.get('valid_principals'):
@@ -232,13 +216,6 @@
     sess.headers['X-Vault-Token'] = token
     # https://www.vaultproject.io/api/secret/ssh/index.html#sign-ssh-key
     request_url = '/'.join([url, secret_path, 'sign', role]).rstrip('/')
-<<<<<<< HEAD
-
-    with CertFiles(cacert) as cert:
-        request_kwargs['verify'] = cert
-        resp = sess.post(request_url, **request_kwargs)
-=======
->>>>>>> 6e75d25b
 
     with CertFiles(cacert) as cert:
         request_kwargs['verify'] = cert
