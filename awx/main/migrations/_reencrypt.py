import logging
import json
from django.utils.translation import ugettext_lazy as _
import six

from awx.conf.migrations._reencrypt import (
    decrypt_field,
    should_decrypt_field,
)
from awx.main.utils.encryption import encrypt_field

from awx.main.notifications.email_backend import CustomEmailBackend
from awx.main.notifications.slack_backend import SlackBackend
from awx.main.notifications.twilio_backend import TwilioBackend
from awx.main.notifications.pagerduty_backend import PagerDutyBackend
from awx.main.notifications.hipchat_backend import HipChatBackend
from awx.main.notifications.mattermost_backend import MattermostBackend
from awx.main.notifications.webhook_backend import WebhookBackend
from awx.main.notifications.irc_backend import IrcBackend

logger = logging.getLogger('awx.main.migrations')

__all__ = ['replace_aesecb_fernet']


NOTIFICATION_TYPES = [('email', _('Email'), CustomEmailBackend),
                      ('slack', _('Slack'), SlackBackend),
                      ('twilio', _('Twilio'), TwilioBackend),
                      ('pagerduty', _('Pagerduty'), PagerDutyBackend),
                      ('hipchat', _('HipChat'), HipChatBackend),
                      ('mattermost', _('Mattermost'), MattermostBackend),
                      ('webhook', _('Webhook'), WebhookBackend),
                      ('irc', _('IRC'), IrcBackend)]


PASSWORD_FIELDS = ('password', 'security_token', 'ssh_key_data', 'ssh_key_unlock',
                   'become_password', 'vault_password', 'secret', 'authorize_password')


def replace_aesecb_fernet(apps, schema_editor):
    _notification_templates(apps)
    _credentials(apps)
    _unified_jobs(apps)


def _notification_templates(apps):
    NotificationTemplate = apps.get_model('main', 'NotificationTemplate')
    for nt in NotificationTemplate.objects.all():
        CLASS_FOR_NOTIFICATION_TYPE = dict([(x[0], x[2]) for x in NOTIFICATION_TYPES])
        notification_class = CLASS_FOR_NOTIFICATION_TYPE[nt.notification_type]
        for field in filter(lambda x: notification_class.init_parameters[x]['type'] == "password",
                            notification_class.init_parameters):
            if should_decrypt_field(nt.notification_configuration[field]):
                nt.notification_configuration[field] = decrypt_field(nt, 'notification_configuration', subfield=field)
                nt.notification_configuration[field] = encrypt_field(nt, 'notification_configuration', subfield=field)
        nt.save()


def _credentials(apps):
    for credential in apps.get_model('main', 'Credential').objects.all():
        for field_name in PASSWORD_FIELDS:
            value = getattr(credential, field_name)
            if should_decrypt_field(value):
                value = decrypt_field(credential, field_name)
                setattr(credential, field_name, value)
                setattr(credential, field_name, encrypt_field(credential, field_name))
        credential.save()


def _unified_jobs(apps):
    UnifiedJob = apps.get_model('main', 'UnifiedJob')
    for uj in UnifiedJob.objects.all():
        if uj.start_args is not None:
            if should_decrypt_field(uj.start_args):
                uj.start_args = decrypt_field(uj, 'start_args')
                uj.start_args = encrypt_field(uj, 'start_args')
                uj.save()


<<<<<<< HEAD
def blank_old_start_args(apps, schema_editor):
    UnifiedJob = apps.get_model('main', 'UnifiedJob')
    for uj in UnifiedJob.objects.defer('result_stdout_text').exclude(start_args='').iterator():
        if uj.status in ['running', 'pending', 'new', 'waiting']:
            continue
        try:
            args_dict = decrypt_field(uj, 'start_args')
        except ValueError:
            args_dict = None
        if args_dict == {}:
            continue
        if uj.start_args:
            logger.debug('Blanking job args for %s', uj.pk)
            uj.start_args = ''
            uj.save()
=======
def encrypt_survey_passwords(apps, schema_editor):
    _encrypt_survey_passwords(
        apps.get_model('main', 'Job'),
        apps.get_model('main', 'JobTemplate'),
        apps.get_model('main', 'WorkflowJob'),
        apps.get_model('main', 'WorkflowJobTemplate'),
    )


def _encrypt_survey_passwords(Job, JobTemplate, WorkflowJob, WorkflowJobTemplate):
    from awx.main.utils.encryption import encrypt_value
    for _type in (JobTemplate, WorkflowJobTemplate):
        for jt in _type.objects.exclude(survey_spec={}):
            changed = False
            if jt.survey_spec.get('spec', []):
                for field in jt.survey_spec['spec']:
                    if field.get('type') == 'password' and field.get('default', ''):
                        default = field['default']
                        if default.startswith('$encrypted$'):
                            if default == '$encrypted$':
                                # If you have a survey_spec with a literal
                                # '$encrypted$' as the default, you have
                                # encountered a known bug in awx/Tower
                                # https://github.com/ansible/ansible-tower/issues/7800
                                logger.error(
                                    '{}.pk={} survey_spec has ambiguous $encrypted$ default for {}, needs attention...'.format(jt, jt.pk, field['variable'])
                                )
                                field['default'] = ''
                                changed = True
                            continue
                        field['default'] = encrypt_value(field['default'], pk=None)
                        changed = True
            if changed:
                jt.save()

    for _type in (Job, WorkflowJob):
        for job in _type.objects.defer('result_stdout_text').exclude(survey_passwords={}).iterator():
            changed = False
            for key in job.survey_passwords:
                if key in job.extra_vars:
                    extra_vars = json.loads(job.extra_vars)
                    if not extra_vars.get(key, '') or extra_vars[key].startswith('$encrypted$'):
                        continue
                    extra_vars[key] = encrypt_value(extra_vars[key], pk=None)
                    job.extra_vars = json.dumps(extra_vars)
                    changed = True
            if changed:
                job.save()
>>>>>>> fac7fd45
<|MERGE_RESOLUTION|>--- conflicted
+++ resolved
@@ -77,7 +77,6 @@
                 uj.save()
 
 
-<<<<<<< HEAD
 def blank_old_start_args(apps, schema_editor):
     UnifiedJob = apps.get_model('main', 'UnifiedJob')
     for uj in UnifiedJob.objects.defer('result_stdout_text').exclude(start_args='').iterator():
@@ -93,7 +92,8 @@
             logger.debug('Blanking job args for %s', uj.pk)
             uj.start_args = ''
             uj.save()
-=======
+
+
 def encrypt_survey_passwords(apps, schema_editor):
     _encrypt_survey_passwords(
         apps.get_model('main', 'Job'),
@@ -141,5 +141,4 @@
                     job.extra_vars = json.dumps(extra_vars)
                     changed = True
             if changed:
-                job.save()
->>>>>>> fac7fd45
+                job.save()