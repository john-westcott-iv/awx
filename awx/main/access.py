# Copyright (c) 2015 Ansible, Inc.
# All Rights Reserved.

# Python
import os
import sys
import logging

# Django
from django.db.models import Q
from django.contrib.auth.models import User
from django.contrib.contenttypes.models import ContentType

# Django REST Framework
from rest_framework.exceptions import ParseError, PermissionDenied

# AWX
from awx.main.utils import * # noqa
from awx.main.models import * # noqa
from awx.main.models.mixins import ResourceMixin
from awx.main.models.rbac import ALL_PERMISSIONS
from awx.api.license import LicenseForbids
from awx.main.task_engine import TaskSerializer
from awx.main.conf import tower_settings

__all__ = ['get_user_queryset', 'check_user_access',
           'user_accessible_objects', 'user_accessible_by',
           'user_admin_role',]

PERMISSION_TYPES = [
    PERM_INVENTORY_ADMIN,
    PERM_INVENTORY_READ,
    PERM_INVENTORY_WRITE,
    PERM_INVENTORY_DEPLOY,
    PERM_INVENTORY_CHECK,
]

PERMISSION_TYPES_ALLOWING_INVENTORY_READ = [
    PERM_INVENTORY_ADMIN,
    PERM_INVENTORY_WRITE,
    PERM_INVENTORY_READ,
]

PERMISSION_TYPES_ALLOWING_INVENTORY_WRITE = [
    PERM_INVENTORY_ADMIN,
    PERM_INVENTORY_WRITE,
]

PERMISSION_TYPES_ALLOWING_INVENTORY_ADMIN = [
    PERM_INVENTORY_ADMIN,
]

logger = logging.getLogger('awx.main.access')

access_registry = {
    # <model_class>: [<access_class>, ...],
    # ...
}


def register_access(model_class, access_class):
    access_classes = access_registry.setdefault(model_class, [])
    access_classes.append(access_class)

@property
def user_admin_role(self):
    return Role.objects.get(content_type=ContentType.objects.get_for_model(User), object_id=self.id)

def user_accessible_objects(user, permissions):
    return ResourceMixin._accessible_objects(User, user, permissions)

def user_accessible_by(instance, user, permissions):
    perms = get_user_permissions_on_resource(instance, user)
    if perms is None:
        return False
    for k in permissions:
        if k not in perms or perms[k] < permissions[k]:
            return False
    return True

def get_user_queryset(user, model_class):
    '''
    Return a queryset for the given model_class containing only the instances
    that should be visible to the given user.
    '''
    querysets = []
    for access_class in access_registry.get(model_class, []):
        access_instance = access_class(user)
        querysets.append(access_instance.get_queryset())
    if not querysets:
        return model_class.objects.none()
    elif len(querysets) == 1:
        return querysets[0]
    else:
        queryset = model_class.objects.all()
        for qs in querysets:
            queryset = queryset.filter(pk__in=qs.values_list('pk', flat=True))
        return queryset

def check_user_access(user, model_class, action, *args, **kwargs):
    '''
    Return True if user can perform action against model_class with the
    provided parameters.
    '''
    for access_class in access_registry.get(model_class, []):
        access_instance = access_class(user)
        access_method = getattr(access_instance, 'can_%s' % action, None)
        if not access_method:
            logger.debug('%s.%s not found', access_instance.__class__.__name__,
                         'can_%s' % action)
            continue
        result = access_method(*args, **kwargs)
        logger.debug('%s.%s %r returned %r', access_instance.__class__.__name__,
                     access_method.__name__, args, result)
        if result:
            return result
    return False

class BaseAccess(object):
    '''
    Base class for checking user access to a given model.  Subclasses should
    define the model attribute, override the get_queryset method to return only
    the instances the user should be able to view, and override/define can_*
    methods to verify a user's permission to perform a particular action.
    '''

    model = None

    def __init__(self, user):
        self.user = user

    def get_queryset(self):
        if self.user.is_superuser:
            return self.model.objects.all()
        else:
            return self.model.objects.none()

    def can_read(self, obj):
        return bool(obj and self.get_queryset().filter(pk=obj.pk).exists())

    def can_add(self, data):
        return self.user.is_superuser

    def can_change(self, obj, data):
        return self.user.is_superuser

    def can_write(self, obj, data):
        # Alias for change.
        return self.can_change(obj, data)

    def can_admin(self, obj, data):
        # Alias for can_change.  Can be overridden if admin vs. user change
        # permissions need to be different.
        return self.can_change(obj, data)

    def can_delete(self, obj):
        return self.user.is_superuser

    def can_attach(self, obj, sub_obj, relationship, data,
                   skip_sub_obj_read_check=False):
        if skip_sub_obj_read_check:
            return self.can_change(obj, None)
        else:
            return bool(self.can_change(obj, None) and
                        self.user.can_access(type(sub_obj), 'read', sub_obj))

    def can_unattach(self, obj, sub_obj, relationship):
        return self.can_change(obj, None)

    def check_license(self, add_host=False, feature=None, check_expiration=True):
        reader = TaskSerializer()
        validation_info = reader.from_database()
        if ('test' in sys.argv or 'py.test' in sys.argv[0] or 'jenkins' in sys.argv) and not os.environ.get('SKIP_LICENSE_FIXUP_FOR_TEST', ''):
            validation_info['free_instances'] = 99999999
            validation_info['time_remaining'] = 99999999
            validation_info['grace_period_remaining'] = 99999999

        if check_expiration and validation_info.get('time_remaining', None) is None:
            raise PermissionDenied("license is missing")
        if check_expiration and validation_info.get("grace_period_remaining") <= 0:
            raise PermissionDenied("license has expired")

        free_instances = validation_info.get('free_instances', 0)
        available_instances = validation_info.get('available_instances', 0)
        if add_host and free_instances == 0:
            raise PermissionDenied("license count of %s instances has been reached" % available_instances)
        elif add_host and free_instances < 0:
            raise PermissionDenied("license count of %s instances has been exceeded" % available_instances)
        elif not add_host and free_instances < 0:
            raise PermissionDenied("host count exceeds available instances")

        if feature is not None:
            if "features" in validation_info and not validation_info["features"].get(feature, False):
                raise LicenseForbids("Feature %s is not enabled in the active license" % feature)
            elif "features" not in validation_info:
                raise LicenseForbids("Features not found in active license")


class UserAccess(BaseAccess):
    '''
    I can see user records when:
     - I'm a useruser
     - I'm in a role with them (such as in an organization or team)
     - They are in a role which includes a role of mine
     - I am in a role that includes a role of theirs
    I can change some fields for a user (mainly password) when I am that user.
    I can change all fields for a user (admin access) or delete when:
     - I'm a superuser.
     - I'm their org admin.
    '''

    model = User

    def get_queryset(self):
        if self.user.is_superuser:
            return User.objects

        if tower_settings.ORG_ADMINS_CAN_SEE_ALL_USERS and self.user.admin_of_organizations.exists():
            return User.objects

        viewable_users_set = set()
        viewable_users_set.update(self.user.roles.values_list('ancestors__members__id', flat=True))
        viewable_users_set.update(self.user.roles.values_list('descendents__members__id', flat=True))

        return User.objects.filter(id__in=viewable_users_set)
        #qs = User.objects.filter(self.user, {'read':True})
        #qs = User.objects.
        #return qs

    def can_add(self, data):
        if data is not None and 'is_superuser' in data:
            if to_python_boolean(data['is_superuser'], allow_none=True) and not self.user.is_superuser:
                return False
        if self.user.is_superuser:
            return True
        return Organization.accessible_objects(self.user, ALL_PERMISSIONS).exists()

    def can_change(self, obj, data):
        if data is not None and 'is_superuser' in data:
            if to_python_boolean(data['is_superuser'], allow_none=True) and not self.user.is_superuser:
                return False
        # A user can be changed if they are themselves, or by org admins or
        # superusers.  Change permission implies changing only certain fields
        # that a user should be able to edit for themselves.
        return bool(self.user == obj or self.can_admin(obj, data))

    def can_admin(self, obj, data):
        # Admin implies changing all user fields.
        if self.user.is_superuser:
            return True
        return Organization.objects.filter(member_role__members=obj, admin_role__members=self.user).exists()

    def can_delete(self, obj):
        if obj == self.user:
            # cannot delete yourself
            return False
        super_users = User.objects.filter(is_superuser=True)
        if obj.is_superuser and super_users.count() == 1:
            # cannot delete the last active superuser
            return False
        return obj.accessible_by(self.user, {'delete': True})


class OrganizationAccess(BaseAccess):
    '''
    I can see organizations when:
     - I am a superuser.
     - I am an admin or user in that organization.
    I can change or delete organizations when:
     - I am a superuser.
     - I'm an admin of that organization.
    '''

    model = Organization

    def get_queryset(self):
        qs = self.model.accessible_objects(self.user, {'read':True})
        qs = qs.select_related('created_by', 'modified_by')
        return qs

    def can_change(self, obj, data):
        if self.user.is_superuser:
            return True
        return obj.accessible_by(self.user, ALL_PERMISSIONS)

    def can_delete(self, obj):
        self.check_license(feature='multiple_organizations', check_expiration=False)
        return self.can_change(obj, None)

class InventoryAccess(BaseAccess):
    '''
    I can see inventory when:
     - I'm a superuser.
     - I'm an org admin of the inventory's org.
     - I have read, write or admin permissions on it.
    I can change inventory when:
     - I'm a superuser.
     - I'm an org admin of the inventory's org.
     - I have write or admin permissions on it.
    I can delete inventory when:
     - I'm a superuser.
     - I'm an org admin of the inventory's org.
     - I have admin permissions on it.
    I can run ad hoc commands when:
     - I'm a superuser.
     - I'm an org admin of the inventory's org.
     - I have read/write/admin permission on an inventory with the run_ad_hoc_commands flag set.
    '''

    model = Inventory

    def get_queryset(self, allowed=None, ad_hoc=None):
        qs = self.model.accessible_objects(self.user, {'read': True})
        qs = qs.select_related('created_by', 'modified_by', 'organization')
        return qs

    def can_read(self, obj):
        return obj.accessible_by(self.user, {'read': True})

    def can_add(self, data):
        # If no data is specified, just checking for generic add permission?
        if not data:
            return Organization.accessible_objects(self.user, ALL_PERMISSIONS).exists()
        if self.user.is_superuser:
            return True

        org_pk = get_pk_from_dict(data, 'organization')
        org = get_object_or_400(Organization, pk=org_pk)
        return org.accessible_by(self.user, {'read': True, 'create':True, 'update': True, 'delete': True})

    def can_change(self, obj, data):
        # Verify that the user has access to the new organization if moving an
        # inventory to a new organization.
        org_pk = get_pk_from_dict(data, 'organization')
        if obj and org_pk and obj.organization.pk != org_pk:
            org = get_object_or_400(Organization, pk=org_pk)
            if not org.accessible_by(self.user, {'read': True, 'create':True, 'update': True, 'delete': True}):
                return False
        # Otherwise, just check for write permission.
        return obj.accessible_by(self.user, {'read': True, 'create':True, 'update': True, 'delete': True})

    def can_admin(self, obj, data):
        # Verify that the user has access to the new organization if moving an
        # inventory to a new organization.
        org_pk = get_pk_from_dict(data, 'organization')
        if obj and org_pk and obj.organization.pk != org_pk:
            org = get_object_or_400(Organization, pk=org_pk)
            if not org.accessible_by(self.user, ALL_PERMISSIONS):
                return False
        # Otherwise, just check for admin permission.
        return obj.accessible_by(self.user, ALL_PERMISSIONS)

    def can_delete(self, obj):
        return self.can_admin(obj, None)

    def can_run_ad_hoc_commands(self, obj):
        return obj.accessible_by(self.user, {'execute': True})

class HostAccess(BaseAccess):
    '''
    I can see hosts whenever I can see their inventory.
    I can change or delete hosts whenver I can change their inventory.
    '''

    model = Host

    def get_queryset(self):
        qs = self.model.accessible_objects(self.user, {'read':True})
        qs = qs.select_related('created_by', 'modified_by', 'inventory',
                               'last_job__job_template',
                               'last_job_host_summary__job')
        qs = qs.prefetch_related('groups')
        return qs

    def can_read(self, obj):
        return obj and obj.inventory.accessible_by(self.user, {'read':True})

    def can_add(self, data):
        if not data or 'inventory' not in data:
            return False

        # Checks for admin or change permission on inventory.
        inventory_pk = get_pk_from_dict(data, 'inventory')
        inventory = get_object_or_400(Inventory, pk=inventory_pk)
        if not inventory.accessible_by(self.user, {'read':True, 'create':True}):
            return False

        # Check to see if we have enough licenses
        self.check_license(add_host=True)
        return True

    def can_change(self, obj, data):
        # Prevent moving a host to a different inventory.
        inventory_pk = get_pk_from_dict(data, 'inventory')
        if obj and inventory_pk and obj.inventory.pk != inventory_pk:
            raise PermissionDenied('Unable to change inventory on a host')
        # Checks for admin or change permission on inventory, controls whether
        # the user can edit variable data.
        return obj and obj.inventory.accessible_by(self.user, {'read':True, 'update':True, 'write':True})

    def can_attach(self, obj, sub_obj, relationship, data,
                   skip_sub_obj_read_check=False):
        if not super(HostAccess, self).can_attach(obj, sub_obj, relationship,
                                                  data, skip_sub_obj_read_check):
            return False
        # Prevent assignments between different inventories.
        if obj.inventory != sub_obj.inventory:
            raise ParseError('Cannot associate two items from different inventories')
        return True

    def can_delete(self, obj):
        return obj and obj.inventory.accessible_by(self.user, {'delete':True})

class GroupAccess(BaseAccess):
    '''
    I can see groups whenever I can see their inventory.
    I can change or delete groups whenever I can change their inventory.
    '''

    model = Group

    def get_queryset(self):
        qs = self.model.accessible_objects(self.user, {'read':True})
        qs = qs.select_related('created_by', 'modified_by', 'inventory')
        qs = qs.prefetch_related('parents', 'children', 'inventory_source')
        return qs

    def can_read(self, obj):
        return obj and obj.inventory.accessible_by(self.user, {'read':True})

    def can_add(self, data):
        if not data or 'inventory' not in data:
            return False
        # Checks for admin or change permission on inventory.
        inventory_pk = get_pk_from_dict(data, 'inventory')
        inventory = get_object_or_400(Inventory, pk=inventory_pk)
        return inventory.accessible_by(self.user, {'read':True, 'create':True})

    def can_change(self, obj, data):
        # Prevent moving a group to a different inventory.
        inventory_pk = get_pk_from_dict(data, 'inventory')
        if obj and inventory_pk and obj.inventory.pk != inventory_pk:
            raise PermissionDenied('Unable to change inventory on a group')
        # Checks for admin or change permission on inventory, controls whether
        # the user can attach subgroups or edit variable data.
        return obj and obj.inventory.accessible_by(self.user, {'read':True, 'update':True, 'write':True})

    def can_attach(self, obj, sub_obj, relationship, data,
                   skip_sub_obj_read_check=False):
        if not super(GroupAccess, self).can_attach(obj, sub_obj, relationship,
                                                   data, skip_sub_obj_read_check):
            return False
        # Prevent assignments between different inventories.
        if obj.inventory != sub_obj.inventory:
            raise ParseError('Cannot associate two items from different inventories')
        # Prevent group from being assigned as its own (grand)child.
        if type(obj) == type(sub_obj):
            parent_pks = set(obj.all_parents.values_list('pk', flat=True))
            parent_pks.add(obj.pk)
            child_pks = set(sub_obj.all_children.values_list('pk', flat=True))
            child_pks.add(sub_obj.pk)
            if parent_pks & child_pks:
                return False
        return True

    def can_delete(self, obj):
        return obj and obj.inventory.accessible_by(self.user, {'delete':True})

class InventorySourceAccess(BaseAccess):
    '''
    I can see inventory sources whenever I can see their group or inventory.
    I can change inventory sources whenever I can change their group.
    '''

    model = InventorySource

    def get_queryset(self):
        qs = self.model.objects
        qs = qs.select_related('created_by', 'modified_by', 'group', 'inventory')
        inventory_ids = set(self.user.get_queryset(Inventory).values_list('id', flat=True))
        return qs.filter(Q(inventory_id__in=inventory_ids) |
                         Q(group__inventory_id__in=inventory_ids))

    def can_read(self, obj):
        if obj and obj.group:
            return obj.group.accessible_by(self.user, {'read':True})
        elif obj and obj.inventory:
            return obj.inventory.accessible_by(self.user, {'read':True})
        else:
            return False

    def can_add(self, data):
        # Automatically created from group or management command.
        return False

    def can_change(self, obj, data):
        # Checks for admin or change permission on group.
        if obj and obj.group:
            return obj.group.accessible_by(self.user, {'read':True, 'update':True, 'write':True})
        # Can't change inventory sources attached to only the inventory, since
        # these are created automatically from the management command.
        else:
            return False

    def can_start(self, obj):
        return self.can_change(obj, {}) and obj.can_update

class InventoryUpdateAccess(BaseAccess):
    '''
    I can see inventory updates when I can see the inventory source.
    I can change inventory updates whenever I can change their source.
    I can delete when I can change/delete the inventory source.
    '''

    model = InventoryUpdate

    def get_queryset(self):
        qs = InventoryUpdate.objects.distinct()
        qs = qs.select_related('created_by', 'modified_by', 'inventory_source__group',
                               'inventory_source__inventory')
        inventory_sources_qs = self.user.get_queryset(InventorySource)
        return qs.filter(inventory_source__in=inventory_sources_qs)

    def can_cancel(self, obj):
        return self.can_change(obj, {}) and obj.can_cancel

class CredentialAccess(BaseAccess):
    '''
    I can see credentials when:
     - I'm a superuser.
     - It's a user credential and it's my credential.
     - It's a user credential and I'm an admin of an organization where that
       user is a member of admin of the organization.
     - It's a team credential and I'm an admin of the team's organization.
     - It's a team credential and I'm a member of the team.
    I can change/delete when:
     - I'm a superuser.
     - It's my user credential.
     - It's a user credential for a user in an org I admin.
     - It's a team credential for a team in an org I admin.
    '''

    model = Credential

    def get_queryset(self):
        """Return the queryset for credentials, based on what the user is
        permitted to see.
        """
        qs = self.model.accessible_objects(self.user, {'read':True})
        qs = qs.select_related('created_by', 'modified_by')
        return qs

    def can_add(self, data):
        if self.user.is_superuser:
            return True

        if 'user' in data:
            pk = get_pk_from_dict(data, 'user')
            user = get_object_or_400(User, pk=pk)
            return user.accessible_by(self.user, {'write': True})
        elif 'organization' in data:
            pk = get_pk_from_dict(data, 'organization')
            org = get_object_or_400(Organization, pk=pk)
            return org.accessible_by(self.user, {'write': True})

        return False

    def can_change(self, obj, data):
        if self.user.is_superuser:
            return True
        return obj.accessible_by(self.user, {'read':True, 'update': True, 'delete':True})

    def can_delete(self, obj):
        # Unassociated credentials may be marked deleted by anyone, though we
        # shouldn't ever end up with those.
        #if obj.user is None and obj.team is None:
        #    return True
        return self.can_change(obj, None)

class TeamAccess(BaseAccess):
    '''
    I can see a team when:
     - I'm a superuser.
     - I'm an admin of the team's organization.
     - I'm a member of that team.
    I can create/change a team when:
     - I'm a superuser.
     - I'm an org admin for the team's org.
    '''

    model = Team

    def get_queryset(self):
        qs = self.model.accessible_objects(self.user, {'read':True})
        qs = qs.select_related('created_by', 'modified_by', 'organization')
        return qs

    def can_add(self, data):
        if self.user.is_superuser:
            return True
        else:
            org_pk = get_pk_from_dict(data, 'organization')
            org = get_object_or_400(Organization, pk=org_pk)
            if org.accessible_by(self.user, {'read':True, 'update':True, 'write':True}):
                return True
        return False

    def can_change(self, obj, data):
        # Prevent moving a team to a different organization.
        org_pk = get_pk_from_dict(data, 'organization')
        if obj and org_pk and obj.organization.pk != org_pk:
            raise PermissionDenied('Unable to change organization on a team')
        return obj.organization.accessible_by(self.user, ALL_PERMISSIONS)

    def can_delete(self, obj):
        return self.can_change(obj, None)

class ProjectAccess(BaseAccess):
    '''
    I can see projects when:
     - I am a superuser.
     - I am an admin in an organization associated with the project.
     - I am a user in an organization associated with the project.
     - I am on a team associated with the project.
     - I have been explicitly granted permission to run/check jobs using the
       project.
     - I created the project but it isn't associated with an organization
    I can change/delete when:
     - I am a superuser.
     - I am an admin in an organization associated with the project.
     - I created the project but it isn't associated with an organization
    '''

    model = Project

    def get_queryset(self):
        if self.user.is_superuser:
            return self.model.objects
        qs = self.model.accessible_objects(self.user, {'read':True})
        qs = qs.select_related('modified_by', 'credential', 'current_job', 'last_job')
        return qs

    def can_add(self, data):
        if self.user.is_superuser:
            return True
        qs = Organization.accessible_objects(self.user, ALL_PERMISSIONS)
        return bool(qs.count() > 0)

    def can_change(self, obj, data):
        if self.user.is_superuser:
            return True
        return obj.accessible_by(self.user, ALL_PERMISSIONS)

    def can_delete(self, obj):
        return self.can_change(obj, None)

    def can_start(self, obj):
        return self.can_change(obj, {}) and obj.can_update

class ProjectUpdateAccess(BaseAccess):
    '''
    I can see project updates when I can see the project.
    I can change when I can change the project.
    I can delete when I can change/delete the project.
    '''

    model = ProjectUpdate

    def get_queryset(self):
        if self.user.is_superuser:
            return self.model.objects
        qs = ProjectUpdate.objects.distinct()
        qs = qs.select_related('created_by', 'modified_by', 'project')
        project_ids = set(self.user.get_queryset(Project).values_list('id', flat=True))
        return qs.filter(project_id__in=project_ids)

    def can_cancel(self, obj):
        return self.can_change(obj, {}) and obj.can_cancel

    def can_delete(self, obj):
        return obj and obj.project.accessible_by(self.user, {'delete':True})

class JobTemplateAccess(BaseAccess):
    '''
    I can see job templates when:
     - I am a superuser.
     - I can read the inventory, project and credential (which means I am an
       org admin or member of a team with access to all of the above).
     - I have permission explicitly granted to check/deploy with the inventory
       and project.

    This does not mean I would be able to launch a job from the template or
    edit the template.
    '''

    model = JobTemplate

    def get_queryset(self):
        qs = self.model.accessible_objects(self.user, {'read':True})
        qs = qs.select_related('created_by', 'modified_by', 'inventory', 'project',
                               'credential', 'cloud_credential', 'next_schedule')
        return qs

    def can_read(self, obj):
        # you can only see the job templates that you have permission to launch.
        return self.can_start(obj, validate_license=False)

    def can_add(self, data):
        '''
        a user can create a job template if they are a superuser, an org admin
        of any org that the project is a member, or if they have user or team
        based permissions tying the project to the inventory source for the
        given action as well as the 'create' deploy permission.
        Users who are able to create deploy jobs can also run normal and check (dry run) jobs.
        '''
        if not data or '_method' in data:  # So the browseable API will work?
            return True

        if 'job_type' in data and data['job_type'] == PERM_INVENTORY_SCAN:
            self.check_license(feature='system_tracking')

        if 'survey_enabled' in data and data['survey_enabled']:
            self.check_license(feature='surveys')

        if self.user.is_superuser:
            return True

        # If a credential is provided, the user should have read access to it.
        credential_pk = get_pk_from_dict(data, 'credential')
        if credential_pk:
            credential = get_object_or_400(Credential, pk=credential_pk)
            if not credential.accessible_by(self.user, {'read':True}):
                return False

        # If a cloud credential is provided, the user should have read access.
        cloud_credential_pk = get_pk_from_dict(data, 'cloud_credential')
        if cloud_credential_pk:
            cloud_credential = get_object_or_400(Credential,
                                                 pk=cloud_credential_pk)
            if not cloud_credential.accessible_by(self.user, {'read':True}):
                return False

        # Check that the given inventory ID is valid.
        inventory_pk = get_pk_from_dict(data, 'inventory')
        inventory = Inventory.objects.filter(id=inventory_pk)
        if not inventory.exists():
            return False # Does this make sense?  Maybe should check read access

        project_pk = get_pk_from_dict(data, 'project')
        if 'job_type' in data and data['job_type'] == PERM_INVENTORY_SCAN:
            org = inventory[0].organization
            accessible = org.accessible_by(self.user, {'read':True, 'update':True, 'write':True})
            if not project_pk and accessible:
                return True
            elif not accessible:
                return False
        # If the user has admin access to the project (as an org admin), should
        # be able to proceed without additional checks.
        project = get_object_or_400(Project, pk=project_pk)
        if project.accessible_by(self.user, ALL_PERMISSIONS):
            return True

        return project.accessible_by(self.user, ALL_PERMISSIONS) and inventory.accessible_by(self.user, {'read':True})

    def can_start(self, obj, validate_license=True):
        # Check license.
        if validate_license:
            self.check_license()
            if obj.job_type == PERM_INVENTORY_SCAN:
                self.check_license(feature='system_tracking')
            if obj.survey_enabled:
                self.check_license(feature='surveys')

        # Super users can start any job
        if self.user.is_superuser:
            return True
        # Check to make sure both the inventory and project exist
        if obj.inventory is None:
            return False
        if obj.job_type == PERM_INVENTORY_SCAN:
            if obj.project is None and obj.inventory.organization.accessible_by(self.user, {'read':True, 'update':True, 'write':True}):
                return True
            if not obj.inventory.organization.accessible_by(self.user, {'read':True, 'update':True, 'write':True}):
                return False
        if obj.project is None:
            return False
        # If the user has admin access to the project they can start a job
        if obj.project.accessible_by(self.user, ALL_PERMISSIONS):
            return True

        return obj.inventory.accessible_by(self.user, {'read':True}) and obj.project.accessible_by(self.user, {'read':True})

    def can_change(self, obj, data):
        data_for_change = data
        if data is not None:
            data_for_change = dict(data)
            for required_field in ('credential', 'cloud_credential', 'inventory', 'project'):
                required_obj = getattr(obj, required_field, None)
                if required_field not in data_for_change and required_obj is not None:
                    data_for_change[required_field] = required_obj.pk
        return self.can_read(obj) and self.can_add(data_for_change)

    def can_delete(self, obj):
        add_obj = dict(credential=obj.credential.id if obj.credential is not None else None,
                       cloud_credential=obj.cloud_credential.id if obj.cloud_credential is not None else None,
                       inventory=obj.inventory.id if obj.inventory is not None else None,
                       project=obj.project.id if obj.project is not None else None,
                       job_type=obj.job_type)
        return self.can_add(add_obj)

class JobAccess(BaseAccess):

    model = Job

    def get_queryset(self):
        qs = self.model.objects.distinct()
        qs = qs.select_related('created_by', 'modified_by', 'job_template', 'inventory',
                               'project', 'credential', 'cloud_credential', 'job_template')
        qs = qs.prefetch_related('unified_job_template')
        if self.user.is_superuser:
            return qs

        credential_ids = self.user.get_queryset(Credential)
        return qs.filter(
            credential_id__in=credential_ids,
            job_template__in=JobTemplate.accessible_objects(self.user, {'read': True})
        )

    def can_add(self, data):
        if not data or '_method' in data:  # So the browseable API will work?
            return True
        if not self.user.is_superuser:
            return False


        add_data = dict(data.items())

        # If a job template is provided, the user should have read access to it.
        job_template_pk = get_pk_from_dict(data, 'job_template')
        if job_template_pk:
            job_template = get_object_or_400(JobTemplate, pk=job_template_pk)
            add_data.setdefault('inventory', job_template.inventory.pk)
            add_data.setdefault('project', job_template.project.pk)
            add_data.setdefault('job_type', job_template.job_type)
            if job_template.credential:
                add_data.setdefault('credential', job_template.credential.pk)
        else:
            job_template = None

        return True

    def can_change(self, obj, data):
        return obj.status == 'new' and self.can_read(obj) and self.can_add(data)

    def can_delete(self, obj):
        # Allow org admins and superusers to delete jobs
        if self.user.is_superuser:
            return True
        return obj.inventory.accessible_by(self.user, ALL_PERMISSIONS)

    def can_start(self, obj):
        self.check_license()

        # A super user can relaunch a job
        if self.user.is_superuser:
            return True
        # If a user can launch the job template then they can relaunch a job from that
        # job template
        has_perm = False
        if obj.job_template is not None and obj.job_template.accessible_by(self.user, {'execute':True}):
            has_perm = True
        dep_access_inventory = obj.inventory.accessible_by(self.user, {'read':True})
        dep_access_project = obj.project is None or obj.project.accessible_by(self.user, {'read':True})
        return self.can_read(obj) and dep_access_inventory and dep_access_project and has_perm

    def can_cancel(self, obj):
        return self.can_read(obj) and obj.can_cancel

class SystemJobTemplateAccess(BaseAccess):
    '''
    I can only see/manage System Job Templates if I'm a super user
    '''

    model = SystemJobTemplate

    def can_start(self, obj):
        return self.can_read(obj)

class SystemJobAccess(BaseAccess):
    '''
    I can only see manage System Jobs if I'm a super user
    '''
    model = SystemJob

class AdHocCommandAccess(BaseAccess):
    '''
    I can only see/run ad hoc commands when:
    - I am a superuser.
    - I am an org admin and have permission to read the credential.
    - I am a normal user with a user/team permission that has at least read
      permission on the inventory and the run_ad_hoc_commands flag set, and I
      can read the credential.
    '''
    model = AdHocCommand

    def get_queryset(self):
        qs = self.model.objects.distinct()
        qs = qs.select_related('created_by', 'modified_by', 'inventory',
                               'credential')
        if self.user.is_superuser:
            return qs

        credential_ids = set(self.user.get_queryset(Credential).values_list('id', flat=True))
        inventory_qs = Inventory.accessible_objects(self.user, {'read': True, 'execute': True})

        qs = qs.filter(
            credential_id__in=credential_ids,
            inventory__in=inventory_qs,
        )
        return qs

    def can_add(self, data):
        if not data or '_method' in data:  # So the browseable API will work?
            return True

        self.check_license()

        # If a credential is provided, the user should have read access to it.
        credential_pk = get_pk_from_dict(data, 'credential')
        if credential_pk:
            credential = get_object_or_400(Credential, pk=credential_pk)
            if not credential.accessible_by(self.user, {'read':True}):
                return False

        # Check that the user has the run ad hoc command permission on the
        # given inventory.
        inventory_pk = get_pk_from_dict(data, 'inventory')
        if inventory_pk:
            inventory = get_object_or_400(Inventory, pk=inventory_pk)
            if not inventory.accessible_by(self.user, {'execute': True}):
                return False

        return True

    def can_change(self, obj, data):
        return False

    def can_delete(self, obj):
        return self.can_read(obj)

    def can_start(self, obj):
        return self.can_add({
            'credential': obj.credential_id,
            'inventory': obj.inventory_id,
        })

    def can_cancel(self, obj):
        return self.can_read(obj) and obj.can_cancel

class AdHocCommandEventAccess(BaseAccess):
    '''
    I can see ad hoc command event records whenever I can read both ad hoc
    command and host.
    '''

    model = AdHocCommandEvent

    def get_queryset(self):
        qs = self.model.objects.distinct()
        qs = qs.select_related('ad_hoc_command', 'host')

        if self.user.is_superuser:
            return qs
        ad_hoc_command_qs = self.user.get_queryset(AdHocCommand)
        host_qs = self.user.get_queryset(Host)
        qs = qs.filter(Q(host__isnull=True) | Q(host__in=host_qs),
                       ad_hoc_command__in=ad_hoc_command_qs)
        return qs

    def can_add(self, data):
        return False

    def can_change(self, obj, data):
        return False

    def can_delete(self, obj):
        return False

class JobHostSummaryAccess(BaseAccess):
    '''
    I can see job/host summary records whenever I can read both job and host.
    '''

    model = JobHostSummary

    def get_queryset(self):
        qs = self.model.objects
        qs = qs.select_related('job', 'job__job_template', 'host')
        if self.user.is_superuser:
            return qs
        job_qs = self.user.get_queryset(Job)
        host_qs = self.user.get_queryset(Host)
        return qs.filter(job__in=job_qs, host__in=host_qs)

    def can_add(self, data):
        return False

    def can_change(self, obj, data):
        return False

    def can_delete(self, obj):
        return False

class JobEventAccess(BaseAccess):
    '''
    I can see job event records whenever I can read both job and host.
    '''

    model = JobEvent

    def get_queryset(self):
        qs = self.model.objects
        qs = qs.select_related('job', 'job__job_template', 'host', 'parent')
        qs = qs.prefetch_related('hosts', 'children')

        # Filter certain "internal" events generated by async polling.
        qs = qs.exclude(event__in=('runner_on_ok', 'runner_on_failed'),
                        event_data__icontains='"ansible_job_id": "',
                        event_data__contains='"module_name": "async_status"')

        if self.user.is_superuser:
            return qs
        job_qs = self.user.get_queryset(Job)
        host_qs = self.user.get_queryset(Host)
        qs = qs.filter(Q(host__isnull=True) | Q(host__in=host_qs),
                       job__in=job_qs)
        return qs

    def can_add(self, data):
        return False

    def can_change(self, obj, data):
        return False

    def can_delete(self, obj):
        return False

class UnifiedJobTemplateAccess(BaseAccess):
    '''
    I can see a unified job template whenever I can see the same project,
    inventory source or job template.  Unified job templates do not include
    projects without SCM configured or inventory sources without a cloud
    source.
    '''

    model = UnifiedJobTemplate

    def get_queryset(self):
        qs = self.model.objects
        project_qs = self.user.get_queryset(Project).filter(scm_type__in=[s[0] for s in Project.SCM_TYPE_CHOICES])
        inventory_source_qs = self.user.get_queryset(InventorySource).filter(source__in=CLOUD_INVENTORY_SOURCES)
        job_template_qs = self.user.get_queryset(JobTemplate)
        qs = qs.filter(Q(Project___in=project_qs) |
                       Q(InventorySource___in=inventory_source_qs) |
                       Q(JobTemplate___in=job_template_qs))
        qs = qs.select_related(
            'created_by',
            'modified_by',
            'next_schedule',
            'last_job',
            'current_job',
        )
        qs = qs.prefetch_related(
            'project',
            'inventory',
            'credential',
            'cloud_credential',
        )

        return qs

class UnifiedJobAccess(BaseAccess):
    '''
    I can see a unified job whenever I can see the same project update,
    inventory update or job.
    '''

    model = UnifiedJob

    def get_queryset(self):
        qs = self.model.objects
        project_update_qs = self.user.get_queryset(ProjectUpdate)
        inventory_update_qs = self.user.get_queryset(InventoryUpdate).filter(source__in=CLOUD_INVENTORY_SOURCES)
        job_qs = self.user.get_queryset(Job)
        ad_hoc_command_qs = self.user.get_queryset(AdHocCommand)
        system_job_qs = self.user.get_queryset(SystemJob)
        qs = qs.filter(Q(ProjectUpdate___in=project_update_qs) |
                       Q(InventoryUpdate___in=inventory_update_qs) |
                       Q(Job___in=job_qs) |
                       Q(AdHocCommand___in=ad_hoc_command_qs) |
                       Q(SystemJob___in=system_job_qs))
        qs = qs.select_related(
            'created_by',
            'modified_by',
        )
        qs = qs.prefetch_related(
            'unified_job_template',
            'project',
            'inventory',
            'credential',
            'job_template',
            'inventory_source',
            'cloud_credential',
            'project___credential',
            'inventory_source___credential',
            'inventory_source___inventory',
            'job_template__inventory',
            'job_template__project',
            'job_template__credential',
            'job_template__cloud_credential',
        )
        return qs

class ScheduleAccess(BaseAccess):
    '''
    I can see a schedule if I can see it's related unified job, I can create them or update them if I have write access
    '''

    model = Schedule

    def get_queryset(self):
        qs = self.model.objects.all()
        qs = qs.select_related('created_by', 'modified_by')
        qs = qs.prefetch_related('unified_job_template')
        if self.user.is_superuser:
            return qs
        job_template_qs = self.user.get_queryset(JobTemplate)
        inventory_source_qs = self.user.get_queryset(InventorySource)
        project_qs = self.user.get_queryset(Project)
        unified_qs = UnifiedJobTemplate.objects.filter(jobtemplate__in=job_template_qs) | \
            UnifiedJobTemplate.objects.filter(Q(project__in=project_qs)) | \
            UnifiedJobTemplate.objects.filter(Q(inventorysource__in=inventory_source_qs))
        return qs.filter(unified_job_template__in=unified_qs)

    def can_read(self, obj):
        if self.user.is_superuser:
            return True
        if obj and obj.unified_job_template:
            job_class = obj.unified_job_template
            return self.user.can_access(type(job_class), 'read', obj.unified_job_template)
        else:
            return False

    def can_add(self, data):
        if self.user.is_superuser:
            return True
        pk = get_pk_from_dict(data, 'unified_job_template')
        obj = get_object_or_400(UnifiedJobTemplate, pk=pk)
        if obj:
            return self.user.can_access(type(obj), 'change', obj, None)
        else:
            return False

    def can_change(self, obj, data):
        if self.user.is_superuser:
            return True
        if obj and obj.unified_job_template:
            job_class = obj.unified_job_template
            return self.user.can_access(type(job_class), 'change', job_class, None)
        else:
            return False

    def can_delete(self, obj):
        if self.user.is_superuser:
            return True
        if obj and obj.unified_job_template:
            job_class = obj.unified_job_template
            return self.user.can_access(type(job_class), 'change', job_class, None)
        else:
            return False

class NotifierAccess(BaseAccess):
    '''
    I can see/use a notifier if I have permission to
    '''
    model = Notifier

    def get_queryset(self):
        qs = self.model.objects.distinct()
        if self.user.is_superuser:
            return qs
        return qs

class NotificationAccess(BaseAccess):
    '''
    I can see/use a notification if I have permission to
    '''
    model = Notification

    def get_queryset(self):
        qs = self.model.objects.distinct()
        if self.user.is_superuser:
            return qs
        return qs

<<<<<<< HEAD
=======
class LabelAccess(BaseAccess):
    '''
    I can see/use a Label if I have permission to
    '''
    model = Label

    def get_queryset(self):
        qs = self.model.objects.filter(active=True).distinct()
        if self.user.is_superuser:
            return qs
        return qs

    def can_delete(self, obj):
        return False
>>>>>>> 4ff73b26

class ActivityStreamAccess(BaseAccess):
    '''
    I can see activity stream events only when I have permission on all objects included in the event
    '''

    model = ActivityStream

    def get_queryset(self):
        qs = self.model.objects
        qs = qs.select_related('actor')
        qs = qs.prefetch_related('organization', 'user', 'inventory', 'host', 'group', 'inventory_source',
                                 'inventory_update', 'credential', 'team', 'project', 'project_update',
                                 'permission', 'job_template', 'job')
        if self.user.is_superuser:
            return qs

        #Inventory filter
        inventory_qs = self.user.get_queryset(Inventory)
        qs.filter(inventory__in=inventory_qs)

        #Host filter
        qs.filter(host__inventory__in=inventory_qs)

        #Group filter
        qs.filter(group__inventory__in=inventory_qs)

        #Inventory Source Filter
        qs.filter(Q(inventory_source__inventory__in=inventory_qs) |
                  Q(inventory_source__group__inventory__in=inventory_qs))

        #Inventory Update Filter
        qs.filter(Q(inventory_update__inventory_source__inventory__in=inventory_qs) |
                  Q(inventory_update__inventory_source__group__inventory__in=inventory_qs))

        #Credential Update Filter
        credential_qs = self.user.get_queryset(Credential)
        qs.filter(credential__in=credential_qs)

        #Team Filter
        team_qs = self.user.get_queryset(Team)
        qs.filter(team__in=team_qs)

        #Project Filter
        project_qs = self.user.get_queryset(Project)
        qs.filter(project__in=project_qs)

        #Project Update Filter
        qs.filter(project_update__project__in=project_qs)

        #Job Template Filter
        jobtemplate_qs = self.user.get_queryset(JobTemplate)
        qs.filter(job_template__in=jobtemplate_qs)

        #Job Filter
        job_qs = self.user.get_queryset(Job)
        qs.filter(job__in=job_qs)

        # Ad Hoc Command Filter
        ad_hoc_command_qs = self.user.get_queryset(AdHocCommand)
        qs.filter(ad_hoc_command__in=ad_hoc_command_qs)

        return qs

    def can_add(self, data):
        return False

    def can_change(self, obj, data):
        return False

    def can_delete(self, obj):
        return False

class CustomInventoryScriptAccess(BaseAccess):

    model = CustomInventoryScript

    def get_queryset(self):
        if self.user.is_superuser:
            return self.model.objects.distinct()
        return self.model.accessible_by(self.user, {'read':True})

    def can_read(self, obj):
        if self.user.is_superuser:
            return True
        return obj.accessible_by(self.user, {'read':True})

    def can_add(self, data):
        if self.user.is_superuser:
            return True
        return False

    def can_change(self, obj, data):
        if self.user.is_superuser:
            return True
        return False

    def can_delete(self, obj):
        if self.user.is_superuser:
            return True
        return False


class TowerSettingsAccess(BaseAccess):
    '''
    - I can see settings when
      - I am a super user
    - I can edit settings when
      - I am a super user
    - I can clear settings when
      - I am a super user
    '''

    model = TowerSettings

    def get_queryset(self):
        if self.user.is_superuser:
            return self.model.objects.all()
        return self.model.objects.none()

    def can_change(self, obj, data):
        return self.user.is_superuser

    def can_delete(self, obj):
        return self.user.is_superuser


class RoleAccess(BaseAccess):
    '''
    - I can see roles when
      - I am a super user
      - I am a member of that role
      - The role is a descdendent role of a role I am a member of
      - The role is an implicit role of an object that I can see a role of.
    '''

    model = Role

    def get_queryset(self):
        if self.user.is_superuser:
            return self.model.objects.all()
        return Role.objects.none()

    def can_change(self, obj, data):
        return self.user.is_superuser

    def can_read(self, obj):
        if not obj:
            return False
        if self.user.is_superuser:
            return True

        if obj.object_id:
            sister_roles = Role.objects.filter(
                content_type = obj.content_type,
                object_id = obj.object_id
            )
        else:
            sister_roles = obj
        return self.user.roles.filter(descendents__in=sister_roles).exists()

    def can_add(self, obj, data):
        # Unsupported for now
        return False

    def can_attach(self, obj, sub_obj, relationship, data,
                   skip_sub_obj_read_check=False):
        return self.can_unattach(obj, sub_obj, relationship)

    def can_unattach(self, obj, sub_obj, relationship):
        if self.user.is_superuser:
            return True
        if obj.object_id and \
           isinstance(obj.content_object, ResourceMixin) and \
           obj.content_object.accessible_by(self.user, {'write': True}):
            return True
        return False

    def can_delete(self, obj):
        # Unsupported for now
        return False





register_access(User, UserAccess)
register_access(Organization, OrganizationAccess)
register_access(Inventory, InventoryAccess)
register_access(Host, HostAccess)
register_access(Group, GroupAccess)
register_access(InventorySource, InventorySourceAccess)
register_access(InventoryUpdate, InventoryUpdateAccess)
register_access(Credential, CredentialAccess)
register_access(Team, TeamAccess)
register_access(Project, ProjectAccess)
register_access(ProjectUpdate, ProjectUpdateAccess)
register_access(JobTemplate, JobTemplateAccess)
register_access(Job, JobAccess)
register_access(JobHostSummary, JobHostSummaryAccess)
register_access(JobEvent, JobEventAccess)
register_access(SystemJobTemplate, SystemJobTemplateAccess)
register_access(SystemJob, SystemJobAccess)
register_access(AdHocCommand, AdHocCommandAccess)
register_access(AdHocCommandEvent, AdHocCommandEventAccess)
register_access(Schedule, ScheduleAccess)
register_access(UnifiedJobTemplate, UnifiedJobTemplateAccess)
register_access(UnifiedJob, UnifiedJobAccess)
register_access(ActivityStream, ActivityStreamAccess)
register_access(CustomInventoryScript, CustomInventoryScriptAccess)
register_access(TowerSettings, TowerSettingsAccess)
register_access(Role, RoleAccess)
register_access(Notifier, NotifierAccess)
register_access(Notification, NotificationAccess)
register_access(Label, LabelAccess)<|MERGE_RESOLUTION|>--- conflicted
+++ resolved
@@ -1203,8 +1203,6 @@
             return qs
         return qs
 
-<<<<<<< HEAD
-=======
 class LabelAccess(BaseAccess):
     '''
     I can see/use a Label if I have permission to
@@ -1219,7 +1217,6 @@
 
     def can_delete(self, obj):
         return False
->>>>>>> 4ff73b26
 
 class ActivityStreamAccess(BaseAccess):
     '''
