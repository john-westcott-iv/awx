--- conflicted
+++ resolved
@@ -683,9 +683,6 @@
                 json_data = json.dumps(instance.inventory.get_script_data(hostvars=True))
                 f.write('#! /usr/bin/env python\n# -*- coding: utf-8 -*-\nprint """%s"""\n' % json_data)
                 os.chmod(path, stat.S_IRUSR | stat.S_IXUSR)
-<<<<<<< HEAD
-        return path
-=======
             return path
         else:
             # work around an inventory caching bug in Ansible 2.4.0
@@ -694,7 +691,6 @@
             inventory_script = tempfile.mktemp(suffix='.awxrest.py', dir=kwargs['private_data_dir'])
             shutil.copy(plugin, inventory_script)
             return inventory_script
->>>>>>> 70f8ec78
 
     def build_args(self, instance, **kwargs):
         raise NotImplementedError
