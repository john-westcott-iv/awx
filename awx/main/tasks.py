--- conflicted
+++ resolved
@@ -44,8 +44,6 @@
 
 # Django-CRUM
 from crum import impersonate
-
-import six
 
 # AWX
 from awx import __version__ as awx_application_version
@@ -792,7 +790,6 @@
         return False
 
     def build_inventory(self, instance, **kwargs):
-<<<<<<< HEAD
         json_data = json.dumps(instance.inventory.get_script_data(hostvars=True))
         handle, path = tempfile.mkstemp(dir=kwargs.get('private_data_dir', None))
         f = os.fdopen(handle, 'w')
@@ -800,38 +797,6 @@
         f.close()
         os.chmod(path, stat.S_IRUSR | stat.S_IXUSR | stat.S_IWUSR)
         return path
-=======
-        plugin = self.get_path_to('..', 'plugins', 'inventory', 'awxrest.py')
-        if kwargs.get('isolated') is True:
-            # For isolated jobs, we have to interact w/ the REST API from the
-            # controlling node and ship the static JSON inventory to the
-            # isolated host (because the isolated host itself can't reach the
-            # REST API to fetch the inventory).
-            path = os.path.join(kwargs['private_data_dir'], 'inventory')
-            if os.path.exists(path):
-                return path
-            awxrest = imp.load_source('awxrest', plugin)
-            with open(path, 'w') as f:
-                buff = cStringIO.StringIO()
-                awxrest.InventoryScript(**{
-                    'base_url': settings.INTERNAL_API_URL,
-                    'authtoken': instance.task_auth_token or '',
-                    'inventory_id': str(instance.inventory.pk),
-                    'list': True,
-                    'hostvars': True,
-                }).run(buff)
-                json_data = buff.getvalue().strip()
-                f.write('#! /usr/bin/env python\n# -*- coding: utf-8 -*-\nprint %r\n' % json_data)
-                os.chmod(path, stat.S_IRUSR | stat.S_IXUSR)
-            return path
-        else:
-            # work around an inventory caching bug in Ansible 2.4.0
-            # see: https://github.com/ansible/ansible/pull/30817
-            # see: https://github.com/ansible/awx/issues/246
-            inventory_script = tempfile.mktemp(suffix='.awxrest.py', dir=kwargs['private_data_dir'])
-            shutil.copy(plugin, inventory_script)
-            return inventory_script
->>>>>>> 1a6819cd
 
     def build_args(self, instance, **kwargs):
         raise NotImplementedError
