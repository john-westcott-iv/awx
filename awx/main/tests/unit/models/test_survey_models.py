import tempfile
import json

<<<<<<< HEAD
import pytest

=======
from awx.main.utils.encryption import encrypt_value
>>>>>>> fac7fd45
from awx.main.tasks import RunJob
from awx.main.models import (
    Job,
    JobTemplate,
    WorkflowJobTemplate
)

ENCRYPTED_SECRET = encrypt_value('secret')


@pytest.mark.survey
class SurveyVariableValidation:

    def test_survey_answers_as_string(self, job_template_factory):
        objects = job_template_factory(
            'job-template-with-survey',
            survey=[{'variable': 'var1', 'type': 'text'}],
            persisted=False)
        jt = objects.job_template
        user_extra_vars = json.dumps({'var1': 'asdf'})
        accepted, ignored, errors = jt._accept_or_ignore_job_kwargs(extra_vars=user_extra_vars)
        assert ignored.get('extra_vars', {}) == {}, [str(element) for element in errors]
        assert 'var1' in accepted['extra_vars']

    def test_job_template_survey_variable_validation(self, job_template_factory):
        objects = job_template_factory(
            'survey_variable_validation',
            organization='org1',
            inventory='inventory1',
            credential='cred1',
            persisted=False,
        )
        obj = objects.job_template
        obj.survey_spec = {
            "description": "",
            "spec": [
                {
                    "required": True,
                    "min": 0,
                    "default": "5",
                    "max": 1024,
                    "question_description": "",
                    "choices": "",
                    "variable": "a",
                    "question_name": "Whosyourdaddy",
                    "type": "text"
                }
            ],
            "name": ""
        }
        obj.survey_enabled = True
        accepted, rejected, errors = obj.accept_or_ignore_variables({"a": 5})
        assert rejected == {"a": 5}
        assert accepted == {}
        assert str(errors[0]) == "Value 5 for 'a' expected to be a string."


@pytest.fixture
def job(mocker):
    ret = mocker.MagicMock(**{
        'decrypted_extra_vars.return_value': '{\"secret_key\": \"my_password\"}',
        'display_extra_vars.return_value': '{\"secret_key\": \"$encrypted$\"}',
        'extra_vars_dict': {"secret_key": "my_password"},
        'pk': 1, 'job_template.pk': 1, 'job_template.name': '',
        'created_by.pk': 1, 'created_by.username': 'admin',
        'launch_type': 'manual',
        'awx_meta_vars.return_value': {},
        'inventory.get_script_data.return_value': {}})
    ret.project = mocker.MagicMock(scm_revision='asdf1234')
    return ret


@pytest.fixture
def job_with_survey():
    return Job(
        name="test-job-with-passwords",
        extra_vars=json.dumps({
            'submitter_email': 'foobar@redhat.com',
            'secret_key': '6kQngg3h8lgiSTvIEb21',
            'SSN': '123-45-6789'}),
        survey_passwords={
            'secret_key': '$encrypted$',
            'SSN': '$encrypted$'})


@pytest.mark.survey
def test_job_survey_password_redaction(job_with_survey):
    """Tests the Job model's funciton to redact passwords from
    extra_vars - used when displaying job information"""
    assert json.loads(job_with_survey.display_extra_vars()) == {
        'submitter_email': 'foobar@redhat.com',
        'secret_key': '$encrypted$',
        'SSN': '$encrypted$'}


@pytest.mark.survey
def test_survey_passwords_not_in_extra_vars():
    """Tests that survey passwords not included in extra_vars are
    not included when displaying job information"""
    job = Job(
        name="test-survey-not-in",
        extra_vars=json.dumps({
            'submitter_email': 'foobar@redhat.com'}),
        survey_passwords={
            'secret_key': '$encrypted$',
            'SSN': '$encrypted$'})
    assert json.loads(job.display_extra_vars()) == {
        'submitter_email': 'foobar@redhat.com',
    }


def test_job_safe_args_redacted_passwords(job):
    """Verify that safe_args hides passwords in the job extra_vars"""
    kwargs = {'ansible_version': '2.1', 'private_data_dir': tempfile.mkdtemp()}
    run_job = RunJob()
    safe_args = run_job.build_safe_args(job, **kwargs)
    ev_index = safe_args.index('-e') + 1
    extra_vars = json.loads(safe_args[ev_index])
    assert extra_vars['secret_key'] == '$encrypted$'


def test_job_args_unredacted_passwords(job, tmpdir_factory):
    kwargs = {'ansible_version': '2.1', 'private_data_dir': tempfile.mkdtemp()}
    run_job = RunJob()
    args = run_job.build_args(job, **kwargs)
    ev_index = args.index('-e') + 1
    extra_vars = json.loads(args[ev_index])
    assert extra_vars['secret_key'] == 'my_password'


@pytest.mark.survey
def test_update_kwargs_survey_invalid_default(survey_spec_factory):
    spec = survey_spec_factory('var2')
    spec['spec'][0]['required'] = False
    spec['spec'][0]['min'] = 3
    spec['spec'][0]['default'] = 1
    jt = JobTemplate(name="test-jt", survey_spec=spec, survey_enabled=True, extra_vars="var2: 2")
    defaulted_extra_vars = jt._update_unified_job_kwargs({}, {})
    assert 'extra_vars' in defaulted_extra_vars
    # Make sure we did not set the invalid default of 1
    assert json.loads(defaulted_extra_vars['extra_vars'])['var2'] == 2


@pytest.mark.survey
def test_display_survey_spec_encrypts_default(survey_spec_factory):
    spec = survey_spec_factory('var2')
    spec['spec'][0]['type'] = 'password'
    spec['spec'][0]['default'] = 'some-default'
    jt = JobTemplate(name="test-jt", survey_spec=spec, survey_enabled=True)
    assert jt.display_survey_spec()['spec'][0]['default'] == '$encrypted$'


@pytest.mark.survey
@pytest.mark.parametrize("question_type,default,min,max,expect_use,expect_value", [
    ("text",           "",       0, 0,  True, ''),      # default used
    ("text",           "",       1, 0,  False, 'N/A'),  # value less than min length
    ("password",       "",       1, 0,  False, 'N/A'),  # passwords behave the same as text
    ("multiplechoice", "",       0, 0,  False, 'N/A'),  # historical bug
    ("multiplechoice", "zeb",    0, 0,  False, 'N/A'),  # zeb not in choices
    ("multiplechoice", "coffee", 0, 0,  True,  'coffee'),
    ("multiselect",    None,     0, 0,  False, 'N/A'),  # NOTE: Behavior is arguable, value of [] may be prefered
    ("multiselect",    "",       0, 0,  False, 'N/A'),
    ("multiselect",    ["zeb"],  0, 0,  False, 'N/A'),
    ("multiselect",    ["milk"], 0, 0,  True,  ["milk"]),
    ("multiselect",    ["orange\nmilk"], 0, 0, False,  'N/A'),  # historical bug
])
def test_optional_survey_question_defaults(
        survey_spec_factory, question_type, default, min, max, expect_use, expect_value):
    spec = survey_spec_factory([
        {
            "required": False,
            "default": default,
            "choices": "orange\nmilk\nchocolate\ncoffee",
            "variable": "c",
            "min": min,
            "max": max,
            "type": question_type
        },
    ])
    jt = JobTemplate(name="test-jt", survey_spec=spec, survey_enabled=True)
    defaulted_extra_vars = jt._update_unified_job_kwargs({}, {})
    element = spec['spec'][0]
    if expect_use:
        assert jt._survey_element_validation(element, {element['variable']: element['default']}) == []
    else:
        assert jt._survey_element_validation(element, {element['variable']: element['default']})
    if expect_use:
        assert json.loads(defaulted_extra_vars['extra_vars'])['c'] == expect_value
    else:
        assert 'c' not in defaulted_extra_vars['extra_vars']


@pytest.mark.survey
@pytest.mark.parametrize("question_type,default,maxlen,kwargs,expected", [
    ('text', None, 5, {}, {}),
    ('text', '', 5, {}, {'x': ''}),
    ('text', 'y', 5, {}, {'x': 'y'}),
    ('text', 'too-long', 5, {}, {}),
    ('password', None, 5, {}, {}),
    ('password', '', 5, {}, {'x': ''}),
    ('password', ENCRYPTED_SECRET, 5, {}, {}),  # len(secret) == 6, invalid
    ('password', ENCRYPTED_SECRET, 10, {}, {'x': ENCRYPTED_SECRET}),  # len(secret) < 10, valid
    ('password', None, 5, {'extra_vars': {'x': '$encrypted$'}}, {}),
    ('password', '', 5, {'extra_vars': {'x': '$encrypted$'}}, {'x': ''}),
    ('password', None, 5, {'extra_vars': {'x': 'y'}}, {'x': 'y'}),
    ('password', '', 5, {'extra_vars': {'x': 'y'}}, {'x': 'y'}),
    ('password', 'foo', 5, {'extra_vars': {'x': 'y'}}, {'x': 'y'}),
    ('password', None, 5, {'extra_vars': {'x': ''}}, {'x': ''}),
    ('password', '', 5, {'extra_vars': {'x': ''}}, {'x': ''}),
    ('password', 'foo', 5, {'extra_vars': {'x': ''}}, {'x': ''}),
    ('password', ENCRYPTED_SECRET, 5, {'extra_vars': {'x': '$encrypted$'}}, {}),
    ('password', ENCRYPTED_SECRET, 10, {'extra_vars': {'x': '$encrypted$'}}, {'x': ENCRYPTED_SECRET}),
])
def test_survey_encryption_defaults(survey_spec_factory, question_type, default, maxlen, kwargs, expected):
    spec = survey_spec_factory([
        {
            "required": True,
            "variable": "x",
            "min": 0,
            "max": maxlen,
            "type": question_type
        },
    ])
    if default is not None:
        spec['spec'][0]['default'] = default
    else:
        spec['spec'][0].pop('default', None)
    jt = JobTemplate(name="test-jt", survey_spec=spec, survey_enabled=True)
    extra_vars = json.loads(jt._update_unified_job_kwargs({}, kwargs).get('extra_vars'))
    assert extra_vars == expected


@pytest.mark.survey
class TestWorkflowSurveys:
    def test_update_kwargs_survey_defaults(self, survey_spec_factory):
        "Assure that the survey default over-rides a JT variable"
        spec = survey_spec_factory('var1')
        spec['spec'][0]['default'] = 3
        spec['spec'][0]['required'] = False
        wfjt = WorkflowJobTemplate(
            name="test-wfjt",
            survey_spec=spec,
            survey_enabled=True,
            extra_vars="var1: 5"
        )
        updated_extra_vars = wfjt._update_unified_job_kwargs({}, {})
        assert 'extra_vars' in updated_extra_vars
        assert json.loads(updated_extra_vars['extra_vars'])['var1'] == 3
        assert wfjt.can_start_without_user_input()

    def test_variables_needed_to_start(self, survey_spec_factory):
        "Assure that variables_needed_to_start output contains mandatory vars"
        spec = survey_spec_factory(['question1', 'question2', 'question3'])
        spec['spec'][0]['required'] = False
        spec['spec'][1]['required'] = True
        spec['spec'][2]['required'] = False
        wfjt = WorkflowJobTemplate(
            name="test-wfjt",
            survey_spec=spec,
            survey_enabled=True,
            extra_vars="question2: hiworld"
        )
        assert wfjt.variables_needed_to_start == ['question2']
        assert not wfjt.can_start_without_user_input()<|MERGE_RESOLUTION|>--- conflicted
+++ resolved
@@ -1,12 +1,8 @@
 import tempfile
 import json
 
-<<<<<<< HEAD
 import pytest
-
-=======
 from awx.main.utils.encryption import encrypt_value
->>>>>>> fac7fd45
 from awx.main.tasks import RunJob
 from awx.main.models import (
     Job,
