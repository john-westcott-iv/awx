--- conflicted
+++ resolved
@@ -1047,11 +1047,6 @@
 /* Less padding on .table-condensed */
 .table-condensed>tbody>tr>td,
 .table-condensed>thead>tr>th {
-<<<<<<< HEAD
-=======
-    // padding-top: 3px;
-    // padding-bottom: 3px
->>>>>>> de3b1ecb
     padding: 0.5em 0.6em;
 }
 
