--- conflicted
+++ resolved
@@ -6,17 +6,11 @@
 
 /* jshint unused: vars */
 export default ['addPermissionsTeamsList', 'addPermissionsUsersList', 'TemplateList', 'ProjectList',
-<<<<<<< HEAD
-    'InventoryList', 'CredentialList', '$compile', 'generateList', 'GetBasePath', 'SelectionInit',
+    'InventoryList', 'CredentialList', '$compile', 'generateList', 'GetBasePath',
     'OrganizationList',
     function(addPermissionsTeamsList, addPermissionsUsersList, TemplateList, ProjectList,
-    InventoryList, CredentialList, $compile, generateList, GetBasePath, SelectionInit,
+    InventoryList, CredentialList, $compile, generateList, GetBasePath,
     OrganizationList) {
-=======
-    'InventoryList', 'CredentialList', '$compile', 'generateList', 'GetBasePath',
-    function(addPermissionsTeamsList, addPermissionsUsersList, TemplateList, ProjectList,
-    InventoryList, CredentialList, $compile, generateList, GetBasePath) {
->>>>>>> bad9670a
     return {
         restrict: 'E',
         scope: {
