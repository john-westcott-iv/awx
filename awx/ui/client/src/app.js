--- conflicted
+++ resolved
@@ -37,7 +37,7 @@
 }
 
 // Modules
-import './helpers';
+import './forms';
 import './lists';
 import './filters';
 import portalMode from './portal-mode/main';
@@ -71,7 +71,6 @@
 
 import RestServices from './rest/main';
 import access from './access/main';
-import './shared/Modal';
 import './shared/prompt-dialog';
 import './shared/directives';
 import './shared/filters';
@@ -164,12 +163,6 @@
     'AllJobsDefinition',
     'JobSummaryDefinition',
     'HostGroupsFormDefinition',
-<<<<<<< HEAD
-    'JobsHelper',
-    'CredentialsHelper',
-=======
-    'StreamWidget',
->>>>>>> f174afb6
     'StreamListDefinition',
     'ActivityDetailDefinition',
     'SchedulesListDefinition',
