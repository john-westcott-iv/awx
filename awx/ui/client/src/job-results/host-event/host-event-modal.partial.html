--- conflicted
+++ resolved
@@ -9,11 +9,7 @@
 				</a>
 				<span class="HostEvent-title">{{event.host_name}}</span>
 				<!-- close -->
-<<<<<<< HEAD
-				<button ui-sref="jobResult" type="button" class="close">
-=======
 				<button ng-click="closeHostEvent()" type="button" class="close">
->>>>>>> f92c1761
 					<i class="fa fa-times-circle"></i>
 				</button>
 			</div>
@@ -68,11 +64,7 @@
 
 			<!-- controls -->
 			<div class="HostEvent-controls">
-<<<<<<< HEAD
-				<button ui-sref="jobResult" class="btn btn-sm btn-default HostEvent-close">Close</button>
-=======
 				<button ng-click="closeHostEvent()" class="btn btn-sm btn-default HostEvent-close">Close</button>
->>>>>>> f92c1761
 			</div>
 		</div>
 		</div>
