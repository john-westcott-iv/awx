/*************************************************
 * Copyright (c) 2017 Ansible, Inc.
 *
 * All Rights Reserved
 *************************************************/

export default ['$scope', 'NestedHostsListDefinition', '$rootScope', 'GetBasePath',
    'rbacUiControlService', 'Dataset', '$state', '$filter', 'Prompt', 'Wait',
<<<<<<< HEAD
    'HostsService', 'SetStatus', 'canAdd', 'GroupsService', 'ProcessErrors', 'groupData', 'inventoryData',
    '$transitions',
    function($scope, NestedHostsListDefinition, $rootScope, GetBasePath,
    rbacUiControlService, Dataset, $state, $filter, Prompt, Wait,
    HostsService, SetStatus, canAdd, GroupsService, ProcessErrors, groupData, inventoryData,
    $transitions) {
=======
    'HostsService', 'SetStatus', 'canAdd', 'GroupsService', 'ProcessErrors', 'groupData', 'inventoryData', 'InventoryHostsStrings',
    function($scope, NestedHostsListDefinition, $rootScope, GetBasePath,
    rbacUiControlService, Dataset, $state, $filter, Prompt, Wait,
    HostsService, SetStatus, canAdd, GroupsService, ProcessErrors, groupData, inventoryData, InventoryHostsStrings) {
>>>>>>> fac7fd45

    let list = NestedHostsListDefinition;

    init();

    function init(){
        $scope.canAdd = canAdd;
        $scope.enableSmartInventoryButton = false;
        $scope.disassociateFrom = groupData;
        $scope.smartInventoryButtonTooltip = InventoryHostsStrings.get('smartinventorybutton.DISABLED_INSTRUCTIONS');

        // Search init
        $scope.list = list;
        $scope[`${list.iterator}_dataset`] = Dataset.data;
        $scope[list.name] = $scope[`${list.iterator}_dataset`].results;

        $scope.inventory_obj = inventoryData;

        $rootScope.flashMessage = null;

        $scope.$watchCollection(list.name, function() {
            $scope[list.name] = _.map($scope.nested_hosts, function(value) {
                angular.forEach(value.summary_fields.groups.results, function(directParentGroup) {
                    if(directParentGroup.id === parseInt($state.params.group_id)) {
                        value.can_disassociate = true;
                    }
                });
                angular.forEach($scope.hostsSelected, function(selectedHost){
                    if(selectedHost.id === value.id) {
                        value.isSelected = true;
                    }
                });
                return value;
            });
            setJobStatus();
        });

        $transitions.onSuccess({}, function(trans) {
            if(trans.params('to') && trans.params('to').host_search) {
                let hasMoreThanDefaultKeys = false;
<<<<<<< HEAD
                angular.forEach(trans.params('to').host_search, function(value, key) {
                    if(key !== 'order_by' && key !== 'page_size') {
=======
                angular.forEach(toParams.host_search, function(value, key) {
                    if(key !== 'order_by' && key !== 'page_size' && key !== 'page') {
>>>>>>> fac7fd45
                        hasMoreThanDefaultKeys = true;
                    }
                });
                $scope.enableSmartInventoryButton = hasMoreThanDefaultKeys ? true : false;
                $scope.smartInventoryButtonTooltip = hasMoreThanDefaultKeys ? InventoryHostsStrings.get('smartinventorybutton.ENABLED_INSTRUCTIONS') : InventoryHostsStrings.get('smartinventorybutton.DISABLED_INSTRUCTIONS');
            }
            else {
                $scope.enableSmartInventoryButton = false;
                $scope.smartInventoryButtonTooltip = InventoryHostsStrings.get('smartinventorybutton.DISABLED_INSTRUCTIONS');
            }
        });

        $scope.$on('selectedOrDeselected', function(e, value) {
            let item = value.value;

            if (value.isSelected) {
                if(!$scope.hostsSelected) {
                    $scope.hostsSelected = [];
                }
                $scope.hostsSelected.push(item);
            } else {
                _.remove($scope.hostsSelected, { id: item.id });
                if($scope.hostsSelected.length === 0) {
                    $scope.hostsSelected = null;
                }
            }

            $scope.systemTrackingDisabled = ($scope.hostsSelected && $scope.hostsSelected.length > 2) ? true : false;
        });

    }

    function setJobStatus(){
        _.forEach($scope.nested_hosts, function(value) {
            SetStatus({
                scope: $scope,
                host: value
            });
        });
    }

    $scope.associateHost = function(){
        $state.go('inventories.edit.groups.edit.nested_hosts.associate');
    };
    $scope.editHost = function(id){
        $state.go('inventories.edit.hosts.edit', {host_id: id});
    };
    $scope.disassociateHost = function(host){
        $scope.toDisassociate = {};
        angular.extend($scope.toDisassociate, host);
        $('#host-disassociate-modal').modal('show');
    };

    $scope.confirmDisassociate = function(){

        // Bind an even listener for the modal closing.  Trying to $state.go() before the modal closes
        // will mean that these two things are running async and the modal may not finish closing before
        // the state finishes transitioning.
        $('#host-disassociate-modal').off('hidden.bs.modal').on('hidden.bs.modal', function () {
            // Remove the event handler so that we don't end up with multiple bindings
            $('#host-disassociate-modal').off('hidden.bs.modal');

            let reloadListStateParams = null;

            if($scope.nested_hosts.length === 1 && $state.params.nested_host_search && !_.isEmpty($state.params.nested_host_search.page) && $state.params.nested_host_search.page !== '1') {
                reloadListStateParams = _.cloneDeep($state.params);
                reloadListStateParams.nested_host_search.page = (parseInt(reloadListStateParams.nested_host_search.page)-1).toString();
            }

            // Reload the inventory manage page and show that the group has been removed
            $state.go('.', reloadListStateParams, {reload: true});
        });

        let closeModal = function(){
            $('#host-disassociate-modal').modal('hide');
            $('body').removeClass('modal-open');
            $('.modal-backdrop').remove();
        };

        GroupsService.disassociateHost($scope.toDisassociate.id, $scope.disassociateFrom.id)
            .then(() => {
                closeModal();
            }).catch((error) => {
                closeModal();
                ProcessErrors(null, error.data, error.status, null, {
                    hdr: 'Error!',
                    msg: 'Failed to disassociate host from group: POST returned status' +
                        error.status
                });
            });
    };

    $scope.toggleHost = function(event, host) {
        try {
            $(event.target).tooltip('hide');
        } catch (e) {
            // ignore
        }

        host.enabled = !host.enabled;

        HostsService.put(host).then(function(){
            $state.go($state.current, null, {reload: true});
        });
    };

    $scope.systemTracking = function(){
        var hostIds = _.map($scope.hostsSelected, (host) => host.id);
        $state.go('systemTracking', {
            inventoryId: $state.params.inventory_id,
            hosts: $scope.hostsSelected,
            hostIds: hostIds
        });
    };

    $scope.setAdhocPattern = function(){
        var pattern = _($scope.hostsSelected)
            .map(function(item){
                return item.name;
            }).value().join(':');

        $state.go('inventories.edit.adhoc', {pattern: pattern});
    };
}];<|MERGE_RESOLUTION|>--- conflicted
+++ resolved
@@ -6,19 +6,12 @@
 
 export default ['$scope', 'NestedHostsListDefinition', '$rootScope', 'GetBasePath',
     'rbacUiControlService', 'Dataset', '$state', '$filter', 'Prompt', 'Wait',
-<<<<<<< HEAD
-    'HostsService', 'SetStatus', 'canAdd', 'GroupsService', 'ProcessErrors', 'groupData', 'inventoryData',
+    'HostsService', 'SetStatus', 'canAdd', 'GroupsService', 'ProcessErrors', 'groupData', 'inventoryData', 'InventoryHostsStrings',
     '$transitions',
     function($scope, NestedHostsListDefinition, $rootScope, GetBasePath,
     rbacUiControlService, Dataset, $state, $filter, Prompt, Wait,
-    HostsService, SetStatus, canAdd, GroupsService, ProcessErrors, groupData, inventoryData,
+    HostsService, SetStatus, canAdd, GroupsService, ProcessErrors, groupData, inventoryData, InventoryHostsStrings,
     $transitions) {
-=======
-    'HostsService', 'SetStatus', 'canAdd', 'GroupsService', 'ProcessErrors', 'groupData', 'inventoryData', 'InventoryHostsStrings',
-    function($scope, NestedHostsListDefinition, $rootScope, GetBasePath,
-    rbacUiControlService, Dataset, $state, $filter, Prompt, Wait,
-    HostsService, SetStatus, canAdd, GroupsService, ProcessErrors, groupData, inventoryData, InventoryHostsStrings) {
->>>>>>> fac7fd45
 
     let list = NestedHostsListDefinition;
 
@@ -59,13 +52,8 @@
         $transitions.onSuccess({}, function(trans) {
             if(trans.params('to') && trans.params('to').host_search) {
                 let hasMoreThanDefaultKeys = false;
-<<<<<<< HEAD
                 angular.forEach(trans.params('to').host_search, function(value, key) {
-                    if(key !== 'order_by' && key !== 'page_size') {
-=======
-                angular.forEach(toParams.host_search, function(value, key) {
                     if(key !== 'order_by' && key !== 'page_size' && key !== 'page') {
->>>>>>> fac7fd45
                         hasMoreThanDefaultKeys = true;
                     }
                 });
