--- conflicted
+++ resolved
@@ -70,33 +70,6 @@
 
                         vm.promptDataClone.prompts.credentials.passwords = {};
 
-<<<<<<< HEAD
-                        vm.promptDataClone.launchConf.passwords_needed_to_start.forEach((passwordNeeded) => {
-                            if(passwordNeeded === "ssh_password") {
-                                vm.promptDataClone.prompts.credentials.passwords.ssh = {};
-                            }
-                            if(passwordNeeded === "become_password") {
-                                vm.promptDataClone.prompts.credentials.passwords.become = {};
-                            }
-                            if(passwordNeeded === "ssh_key_unlock") {
-                                vm.promptDataClone.prompts.credentials.passwords.ssh_key_unlock = {};
-                            }
-                            if(passwordNeeded.startsWith("vault_password")) {
-                                let vault_id;
-                                if(passwordNeeded.includes('.')) {
-                                    vault_id = passwordNeeded.split(/\.(.+)/)[1];
-                                }
-
-                                if(!vm.promptDataClone.prompts.credentials.passwords.vault) {
-                                    vm.promptDataClone.prompts.credentials.passwords.vault = [];
-                                }
-
-                                vm.promptDataClone.prompts.credentials.passwords.vault.push({
-                                    vault_id: vault_id
-                                });
-                            }
-                        });
-=======
                         if(vm.promptData.launchConf.passwords_needed_to_start) {
                             vm.promptData.launchConf.passwords_needed_to_start.forEach((passwordNeeded) => {
                                 if(passwordNeeded === "ssh_password") {
@@ -124,7 +97,6 @@
                                 }
                             });
                         }
->>>>>>> 8c10a064
 
                         vm.promptDataClone.credentialTypeMissing = [];
 
