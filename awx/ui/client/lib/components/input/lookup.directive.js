--- conflicted
+++ resolved
@@ -15,11 +15,7 @@
 }
 
 function AtInputLookupController (baseInputController, $q, $state) {
-<<<<<<< HEAD
     const vm = this || {};
-=======
-    let vm = this || {};
->>>>>>> fac7fd45
 
     let scope;
     let model;
