--- conflicted
+++ resolved
@@ -2313,10 +2313,6 @@
 
 class WorkflowJobNodeSerializer(WorkflowNodeBaseSerializer):
     class Meta:
-<<<<<<< HEAD
-        # TODO: workflow_job and job read-only
-=======
->>>>>>> 9b451076
         model = WorkflowJobNode
         fields = ('*', 'job', 'workflow_job',)
 
