
# Copyright (c) 2015 Ansible, Inc.
# All Rights Reserved.

# Python
import os
import cgi
import datetime
import dateutil
import time
import socket
import sys
import errno
from base64 import b64encode
from collections import OrderedDict

# Django
from django.conf import settings
from django.contrib.auth.models import User
from django.core.urlresolvers import reverse
from django.core.exceptions import FieldError
from django.db.models import Q, Count
from django.db import IntegrityError, transaction
from django.shortcuts import get_object_or_404
from django.utils.encoding import force_text
from django.utils.safestring import mark_safe
from django.utils.timezone import now
from django.views.decorators.csrf import csrf_exempt
from django.template.loader import render_to_string
from django.core.servers.basehttp import FileWrapper
from django.http import HttpResponse

# Django REST Framework
from rest_framework.exceptions import PermissionDenied, ParseError
from rest_framework.permissions import AllowAny, IsAuthenticated
from rest_framework.response import Response
from rest_framework.settings import api_settings
from rest_framework.views import exception_handler
from rest_framework import status

# Django REST Framework YAML
from rest_framework_yaml.parsers import YAMLParser
from rest_framework_yaml.renderers import YAMLRenderer

# QSStats
import qsstats

# ANSIConv
import ansiconv

# Python Social Auth
from social.backends.utils import load_backends

# AWX
from awx.main.task_engine import TaskSerializer, TASK_FILE, TEMPORARY_TASK_FILE
from awx.main.tasks import mongodb_control, send_notifications
from awx.main.access import get_user_queryset
from awx.main.ha import is_ha_environment
from awx.api.authentication import TaskAuthentication, TokenGetAuthentication
from awx.api.utils.decorators import paginated
from awx.api.generics import get_view_name
from awx.api.generics import * # noqa
from awx.api.license import feature_enabled, feature_exists, LicenseForbids
from awx.main.models import * # noqa
from awx.main.utils import * # noqa
from awx.api.permissions import * # noqa
from awx.api.renderers import * # noqa
from awx.api.serializers import * # noqa
from awx.main.utils import emit_websocket_notification
from awx.main.conf import tower_settings

def api_exception_handler(exc, context):
    '''
    Override default API exception handler to catch IntegrityError exceptions.
    '''
    if isinstance(exc, IntegrityError):
        exc = ParseError(exc.args[0])
    if isinstance(exc, FieldError):
        exc = ParseError(exc.args[0])
    return exception_handler(exc, context)

class ApiRootView(APIView):

    authentication_classes = []
    permission_classes = (AllowAny,)
    view_name = 'REST API'

    def get(self, request, format=None):
        ''' list supported API versions '''

        current = reverse('api:api_v1_root_view', args=[])
        data = dict(
            description = 'Ansible Tower REST API',
            current_version = current,
            available_versions = dict(
                v1 = current
            )
        )
        return Response(data)

class ApiV1RootView(APIView):

    authentication_classes = []
    permission_classes = (AllowAny,)
    view_name = 'Version 1'

    def get(self, request, format=None):
        ''' list top level resources '''

        data = OrderedDict()
        data['authtoken'] = reverse('api:auth_token_view')
        data['ping'] = reverse('api:api_v1_ping_view')
        data['config'] = reverse('api:api_v1_config_view')
        data['settings'] = reverse('api:settings_list')
        data['me'] = reverse('api:user_me_list')
        data['dashboard'] = reverse('api:dashboard_view')
        data['organizations'] = reverse('api:organization_list')
        data['users'] = reverse('api:user_list')
        data['projects'] = reverse('api:project_list')
        data['teams'] = reverse('api:team_list')
        data['credentials'] = reverse('api:credential_list')
        data['inventory'] = reverse('api:inventory_list')
        data['inventory_scripts'] = reverse('api:inventory_script_list')
        data['inventory_sources'] = reverse('api:inventory_source_list')
        data['groups'] = reverse('api:group_list')
        data['hosts'] = reverse('api:host_list')
        data['job_templates'] = reverse('api:job_template_list')
        data['jobs'] = reverse('api:job_list')
        data['ad_hoc_commands'] = reverse('api:ad_hoc_command_list')
        data['system_job_templates'] = reverse('api:system_job_template_list')
        data['system_jobs'] = reverse('api:system_job_list')
        data['schedules'] = reverse('api:schedule_list')
<<<<<<< HEAD
        data['roles'] = reverse('api:role_list')
        data['resources'] = reverse('api:resource_list')
=======
        data['notifiers'] = reverse('api:notifier_list')
        data['notifications'] = reverse('api:notification_list')
>>>>>>> 67d1aa6c
        data['unified_job_templates'] = reverse('api:unified_job_template_list')
        data['unified_jobs'] = reverse('api:unified_job_list')
        data['activity_stream'] = reverse('api:activity_stream_list')
        return Response(data)


class ApiV1PingView(APIView):
    """A simple view that reports very basic information about this Tower
    instance, which is acceptable to be public information.
    """
    permission_classes = (AllowAny,)
    authentication_classes = ()
    view_name = 'Ping'
    new_in_210 = True

    def get(self, request, format=None):
        """Return some basic information about this Tower instance.

        Everything returned here should be considered public / insecure, as
        this requires no auth and is intended for use by the installer process.
        """
        # Most of this response is canned; just build the dictionary.
        response = {
            'ha': is_ha_environment(),
            'role': Instance.objects.my_role(),
            'version': get_awx_version(),
        }

        # If this is an HA environment, we also include the IP address of
        # all of the instances.
        #
        # Set up a default structure.
        response['instances'] = {
            'primary': None,
            'secondaries': [],
        }

        # Add all of the instances into the structure.
        for instance in Instance.objects.all():
            if instance.primary:
                response['instances']['primary'] = instance.hostname
            else:
                response['instances']['secondaries'].append(instance.hostname)
        response['instances']['secondaries'].sort()

        # Done; return the response.
        return Response(response)


class ApiV1ConfigView(APIView):

    permission_classes = (IsAuthenticated,)
    view_name = 'Configuration'

    def get(self, request, format=None):
        '''Return various sitewide configuration settings.'''

        license_reader = TaskSerializer()
        license_data   = license_reader.from_database(show_key=request.user.is_superuser)

        pendo_state = tower_settings.PENDO_TRACKING_STATE if tower_settings.PENDO_TRACKING_STATE in ('off', 'anonymous', 'detailed') else 'off'

        data = dict(
            time_zone=settings.TIME_ZONE,
            license_info=license_data,
            version=get_awx_version(),
            ansible_version=get_ansible_version(),
            eula=render_to_string("eula.md"),
            analytics_status=pendo_state
        )

        # If LDAP is enabled, user_ldap_fields will return a list of field
        # names that are managed by LDAP and should be read-only for users with
        # a non-empty ldap_dn attribute.
        if getattr(settings, 'AUTH_LDAP_SERVER_URI', None) and feature_enabled('ldap'):
            user_ldap_fields = ['username', 'password']
            user_ldap_fields.extend(getattr(settings, 'AUTH_LDAP_USER_ATTR_MAP', {}).keys())
            user_ldap_fields.extend(getattr(settings, 'AUTH_LDAP_USER_FLAGS_BY_GROUP', {}).keys())
            data['user_ldap_fields'] = user_ldap_fields

        if request.user.is_superuser or request.user.admin_of_organizations.filter(active=True).count():
            data.update(dict(
                project_base_dir = settings.PROJECTS_ROOT,
                project_local_paths = Project.get_local_path_choices(),
            ))

        return Response(data)

    def post(self, request):
        if not request.user.is_superuser:
            return Response(None, status=status.HTTP_404_NOT_FOUND)
        if not isinstance(request.data, dict):
            return Response({"error": "Invalid license data"}, status=status.HTTP_400_BAD_REQUEST)
        if "eula_accepted" not in request.data:
            return Response({"error": "Missing 'eula_accepted' property"}, status=status.HTTP_400_BAD_REQUEST)
        try:
            eula_accepted = to_python_boolean(request.data["eula_accepted"])
        except ValueError:
            return Response({"error": "'eula_accepted' value is invalid"}, status=status.HTTP_400_BAD_REQUEST)

        if not eula_accepted:
            return Response({"error": "'eula_accepted' must be True"}, status=status.HTTP_400_BAD_REQUEST)
        request.data.pop("eula_accepted")
        try:
            data_actual = json.dumps(request.data)
        except Exception:
            # FIX: Log
            return Response({"error": "Invalid JSON"}, status=status.HTTP_400_BAD_REQUEST)
        license_reader = TaskSerializer()
        try:
            license_data = license_reader.from_string(data_actual)
        except Exception:
            # FIX: Log
            return Response({"error": "Invalid License"}, status=status.HTTP_400_BAD_REQUEST)

        # If the license is valid, write it to disk.
        if license_data['valid_key']:
            tower_settings.LICENSE = data_actual
            tower_settings.TOWER_URL_BASE = "{}://{}".format(request.scheme, request.get_host())
            return Response(license_data)

        return Response({"error": "Invalid license"}, status=status.HTTP_400_BAD_REQUEST)

    def delete(self, request):
        if not request.user.is_superuser:
            return Response(None, status=status.HTTP_404_NOT_FOUND)

        # Remove license file
        has_error = None
        for fname in (TEMPORARY_TASK_FILE, TASK_FILE):
            try:
                os.remove(fname)
            except OSError, e:
                if e.errno != errno.ENOENT:
                    has_error = e.errno
                    break

        TowerSettings.objects.filter(key="LICENSE").delete()

        # Only stop mongod if license removal succeeded
        if has_error is None:
            mongodb_control.delay('stop')
            return Response(status=status.HTTP_204_NO_CONTENT)
        else:
            return Response({"error": "Failed to remove license (%s)" % has_error}, status=status.HTTP_400_BAD_REQUEST)

class DashboardView(APIView):

    view_name = "Dashboard"
    new_in_14 = True

    def get(self, request, format=None):
        ''' Show Dashboard Details '''
        data = OrderedDict()
        data['related'] = {'jobs_graph': reverse('api:dashboard_jobs_graph_view'),
                           'inventory_graph': reverse('api:dashboard_inventory_graph_view')}
        user_inventory = get_user_queryset(request.user, Inventory)
        inventory_with_failed_hosts = user_inventory.filter(hosts_with_active_failures__gt=0)
        user_inventory_external = user_inventory.filter(has_inventory_sources=True)
        failed_inventory = sum(i.inventory_sources_with_failures for i in user_inventory)
        data['inventories'] = {'url': reverse('api:inventory_list'),
                               'total': user_inventory.count(),
                               'total_with_inventory_source': user_inventory_external.count(),
                               'job_failed': inventory_with_failed_hosts.count(),
                               'inventory_failed': failed_inventory}
        user_inventory_sources = get_user_queryset(request.user, InventorySource)
        rax_inventory_sources = user_inventory_sources.filter(source='rax')
        rax_inventory_failed = rax_inventory_sources.filter(status='failed')
        ec2_inventory_sources = user_inventory_sources.filter(source='ec2')
        ec2_inventory_failed = ec2_inventory_sources.filter(status='failed')
        data['inventory_sources'] = {}
        data['inventory_sources']['rax'] = {'url': reverse('api:inventory_source_list') + "?source=rax",
                                            'label': 'Rackspace',
                                            'failures_url': reverse('api:inventory_source_list') + "?source=rax&status=failed",
                                            'total': rax_inventory_sources.count(),
                                            'failed': rax_inventory_failed.count()}
        data['inventory_sources']['ec2'] = {'url': reverse('api:inventory_source_list') + "?source=ec2",
                                            'failures_url': reverse('api:inventory_source_list') + "?source=ec2&status=failed",
                                            'label': 'Amazon EC2',
                                            'total': ec2_inventory_sources.count(),
                                            'failed': ec2_inventory_failed.count()}

        user_groups = get_user_queryset(request.user, Group)
        groups_job_failed = (Group.objects.filter(hosts_with_active_failures__gt=0) | Group.objects.filter(groups_with_active_failures__gt=0)).count()
        groups_inventory_failed = Group.objects.filter(inventory_sources__last_job_failed=True).count()
        data['groups'] = {'url': reverse('api:group_list'),
                          'failures_url': reverse('api:group_list') + "?has_active_failures=True",
                          'total': user_groups.count(),
                          'job_failed': groups_job_failed,
                          'inventory_failed': groups_inventory_failed}

        user_hosts = get_user_queryset(request.user, Host)
        user_hosts_failed = user_hosts.filter(has_active_failures=True)
        data['hosts'] = {'url': reverse('api:host_list'),
                         'failures_url': reverse('api:host_list') + "?has_active_failures=True",
                         'total': user_hosts.count(),
                         'failed': user_hosts_failed.count()}

        user_projects = get_user_queryset(request.user, Project)
        user_projects_failed = user_projects.filter(last_job_failed=True)
        data['projects'] = {'url': reverse('api:project_list'),
                            'failures_url': reverse('api:project_list') + "?last_job_failed=True",
                            'total': user_projects.count(),
                            'failed': user_projects_failed.count()}

        git_projects = user_projects.filter(scm_type='git')
        git_failed_projects = git_projects.filter(last_job_failed=True)
        svn_projects = user_projects.filter(scm_type='svn')
        svn_failed_projects = svn_projects.filter(last_job_failed=True)
        hg_projects = user_projects.filter(scm_type='hg')
        hg_failed_projects = hg_projects.filter(last_job_failed=True)
        data['scm_types'] = {}
        data['scm_types']['git'] = {'url': reverse('api:project_list') + "?scm_type=git",
                                    'label': 'Git',
                                    'failures_url': reverse('api:project_list') + "?scm_type=git&last_job_failed=True",
                                    'total': git_projects.count(),
                                    'failed': git_failed_projects.count()}
        data['scm_types']['svn'] = {'url': reverse('api:project_list') + "?scm_type=svn",
                                    'label': 'Subversion',
                                    'failures_url': reverse('api:project_list') + "?scm_type=svn&last_job_failed=True",
                                    'total': svn_projects.count(),
                                    'failed': svn_failed_projects.count()}
        data['scm_types']['hg'] = {'url': reverse('api:project_list') + "?scm_type=hg",
                                   'label': 'Mercurial',
                                   'failures_url': reverse('api:project_list') + "?scm_type=hg&last_job_failed=True",
                                   'total': hg_projects.count(),
                                   'failed': hg_failed_projects.count()}

        user_jobs = get_user_queryset(request.user, Job)
        user_failed_jobs = user_jobs.filter(failed=True)
        data['jobs'] = {'url': reverse('api:job_list'),
                        'failure_url': reverse('api:job_list') + "?failed=True",
                        'total': user_jobs.count(),
                        'failed': user_failed_jobs.count()}

        user_list = get_user_queryset(request.user, User)
        team_list = get_user_queryset(request.user, Team)
        credential_list = get_user_queryset(request.user, Credential)
        job_template_list = get_user_queryset(request.user, JobTemplate)
        organization_list = get_user_queryset(request.user, Organization)
        data['users'] = {'url': reverse('api:user_list'),
                         'total': user_list.count()}
        data['organizations'] = {'url': reverse('api:organization_list'),
                                 'total': organization_list.count()}
        data['teams'] = {'url': reverse('api:team_list'),
                         'total': team_list.count()}
        data['credentials'] = {'url': reverse('api:credential_list'),
                               'total': credential_list.count()}
        data['job_templates'] = {'url': reverse('api:job_template_list'),
                                 'total': job_template_list.count()}
        return Response(data)

class DashboardJobsGraphView(APIView):

    view_name = "Dashboard Jobs Graphs"
    new_in_200 = True

    def get(self, request, format=None):
        period = request.query_params.get('period', 'month')
        job_type = request.query_params.get('job_type', 'all')

        user_unified_jobs = get_user_queryset(request.user, UnifiedJob)

        success_query = user_unified_jobs.filter(status='successful')
        failed_query = user_unified_jobs.filter(status='failed')

        if job_type == 'inv_sync':
            success_query = success_query.filter(instance_of=InventoryUpdate)
            failed_query = failed_query.filter(instance_of=InventoryUpdate)
        elif job_type == 'playbook_run':
            success_query = success_query.filter(instance_of=Job)
            failed_query = failed_query.filter(instance_of=Job)
        elif job_type == 'scm_update':
            success_query = success_query.filter(instance_of=ProjectUpdate)
            failed_query = failed_query.filter(instance_of=ProjectUpdate)

        success_qss = qsstats.QuerySetStats(success_query, 'finished')
        failed_qss = qsstats.QuerySetStats(failed_query, 'finished')

        start_date = datetime.datetime.utcnow()
        if period == 'month':
            end_date = start_date - dateutil.relativedelta.relativedelta(months=1)
            interval = 'days'
        elif period == 'week':
            end_date = start_date - dateutil.relativedelta.relativedelta(weeks=1)
            interval = 'days'
        elif period == 'day':
            end_date = start_date - dateutil.relativedelta.relativedelta(days=1)
            interval = 'hours'
        else:
            return Response({'error': 'Unknown period "%s"' % str(period)}, status=status.HTTP_400_BAD_REQUEST)

        dashboard_data = {"jobs": {"successful": [], "failed": []}}
        for element in success_qss.time_series(end_date, start_date, interval=interval):
            dashboard_data['jobs']['successful'].append([time.mktime(element[0].timetuple()),
                                                         element[1]])
        for element in failed_qss.time_series(end_date, start_date, interval=interval):
            dashboard_data['jobs']['failed'].append([time.mktime(element[0].timetuple()),
                                                     element[1]])
        return Response(dashboard_data)

class DashboardInventoryGraphView(APIView):

    view_name = "Dashboard Inventory Graphs"
    new_in_200 = True

    def get(self, request, format=None):
        period = request.query_params.get('period', 'month')

        end_date = now()
        if period == 'month':
            start_date = end_date - dateutil.relativedelta.relativedelta(months=1)
            start_date = start_date.replace(hour=0, minute=0, second=0, microsecond=0)
            delta = dateutil.relativedelta.relativedelta(days=1)
        elif period == 'week':
            start_date = end_date - dateutil.relativedelta.relativedelta(weeks=1)
            start_date = start_date.replace(hour=0, minute=0, second=0, microsecond=0)
            delta = dateutil.relativedelta.relativedelta(days=1)
        elif period == 'day':
            start_date = end_date - dateutil.relativedelta.relativedelta(days=1)
            start_date = start_date.replace(minute=0, second=0, microsecond=0)
            delta = dateutil.relativedelta.relativedelta(hours=1)
        else:
            raise ParseError(u'Unknown period "%s"' % force_text(period))

        host_stats = []
        date = start_date
        while date < end_date:
            next_date = date + delta
            # Find all hosts that existed at end of intevral that are still
            # active or were deleted after the end of interval.  Slow but
            # accurate; haven't yet found a better way to do it.
            hosts_qs = Host.objects.filter(created__lt=next_date)
            hosts_qs = hosts_qs.filter(Q(active=True) | Q(active=False, modified__gte=next_date))
            hostnames = set()
            for name, active in hosts_qs.values_list('name', 'active').iterator():
                if not active:
                    name = re.sub(r'^_deleted_.*?_', '', name)
                hostnames.add(name)
            host_stats.append((time.mktime(date.timetuple()), len(hostnames)))
            date = next_date

        return Response({'hosts': host_stats})


class ScheduleList(ListAPIView):

    view_name = "Schedules"
    model = Schedule
    serializer_class = ScheduleSerializer
    new_in_148 = True

class ScheduleDetail(RetrieveUpdateDestroyAPIView):

    model = Schedule
    serializer_class = ScheduleSerializer
    new_in_148 = True

class ScheduleUnifiedJobsList(SubListAPIView):

    model = UnifiedJob
    serializer_class = UnifiedJobSerializer
    parent_model = Schedule
    relationship = 'unifiedjob_set'
    view_name = 'Schedule Jobs List'
    new_in_148 = True

class AuthView(APIView):

    authentication_classes = []
    permission_classes = (AllowAny,)
    new_in_240 = True

    def get(self, request):
        data = OrderedDict()
        err_backend, err_message = request.session.get('social_auth_error', (None, None))
        auth_backends = load_backends(settings.AUTHENTICATION_BACKENDS).items()
        # Return auth backends in consistent order: Google, GitHub, SAML.
        auth_backends.sort(key=lambda x: 'g' if x[0] == 'google-oauth2' else x[0])
        for name, backend in auth_backends:
            if (not feature_exists('enterprise_auth') and
                not feature_enabled('ldap')) or \
                (not feature_enabled('enterprise_auth') and
                 name in ['saml', 'radius']):
                    continue
            login_url = reverse('social:begin', args=(name,))
            complete_url = request.build_absolute_uri(reverse('social:complete', args=(name,)))
            backend_data = {
                'login_url': login_url,
                'complete_url': complete_url,
            }
            if name == 'saml':
                backend_data['metadata_url'] = reverse('sso:saml_metadata')
                for idp in sorted(settings.SOCIAL_AUTH_SAML_ENABLED_IDPS.keys()):
                    saml_backend_data = dict(backend_data.items())
                    saml_backend_data['login_url'] = '%s?idp=%s' % (login_url, idp)
                    full_backend_name = '%s:%s' % (name, idp)
                    if err_backend == full_backend_name and err_message:
                        saml_backend_data['error'] = err_message
                    data[full_backend_name] = saml_backend_data
            else:
                if err_backend == name and err_message:
                    backend_data['error'] = err_message
                data[name] = backend_data
        return Response(data)

class AuthTokenView(APIView):

    authentication_classes = []
    permission_classes = (AllowAny,)
    serializer_class = AuthTokenSerializer
    model = AuthToken

    def get_serializer(self, *args, **kwargs):
        serializer = self.serializer_class(*args, **kwargs)
        # Override when called from browsable API to generate raw data form;
        # update serializer "validated" data to be displayed by the raw data
        # form.
        if hasattr(self, '_raw_data_form_marker'):
            # Always remove read only fields from serializer.
            for name, field in serializer.fields.items():
                if getattr(field, 'read_only', None):
                    del serializer.fields[name]
            serializer._data = self.update_raw_data(serializer.data)
        return serializer

    def post(self, request):
        serializer = self.get_serializer(data=request.data)
        if serializer.is_valid():
            request_hash = AuthToken.get_request_hash(self.request)
            try:
                token = AuthToken.objects.filter(user=serializer.validated_data['user'],
                                                 request_hash=request_hash,
                                                 expires__gt=now(),
                                                 reason='')[0]
                token.refresh()
            except IndexError:
                token = AuthToken.objects.create(user=serializer.validated_data['user'],
                                                 request_hash=request_hash)
                # Get user un-expired tokens that are not invalidated that are
                # over the configured limit.
                # Mark them as invalid and inform the user
                invalid_tokens = AuthToken.get_tokens_over_limit(serializer.validated_data['user'])
                for t in invalid_tokens:
                    # TODO: send socket notification
                    emit_websocket_notification('/socket.io/control',
                                                'limit_reached',
                                                dict(reason=force_text(AuthToken.reason_long('limit_reached'))),
                                                token_key=t.key)
                    t.invalidate(reason='limit_reached')

            # Note: This header is normally added in the middleware whenever an
            # auth token is included in the request header.
            headers = {
                'Auth-Token-Timeout': int(tower_settings.AUTH_TOKEN_EXPIRATION)
            }
            return Response({'token': token.key, 'expires': token.expires}, headers=headers)
        return Response(serializer.errors, status=status.HTTP_400_BAD_REQUEST)

class OrganizationList(ListCreateAPIView):

    model = Organization
    serializer_class = OrganizationSerializer

    def create(self, request, *args, **kwargs):
        """Create a new organzation.

        If there is already an organization and the license of the Tower
        instance does not permit multiple organizations, then raise
        LicenseForbids.
        """
        # Sanity check: If the multiple organizations feature is disallowed
        # by the license, then we are only willing to create this organization
        # if no organizations exist in the system.
        if (not feature_enabled('multiple_organizations') and
                self.model.objects.filter(active=True).count() > 0):
            raise LicenseForbids('Your Tower license only permits a single '
                                 'organization to exist.')

        # Okay, create the organization as usual.
        return super(OrganizationList, self).create(request, *args, **kwargs)

class OrganizationDetail(RetrieveUpdateDestroyAPIView):

    model = Organization
    serializer_class = OrganizationSerializer

class OrganizationInventoriesList(SubListAPIView):

    model = Inventory
    serializer_class = InventorySerializer
    parent_model = Organization
    relationship = 'inventories'

class OrganizationUsersList(SubListCreateAttachDetachAPIView):

    model = User
    serializer_class = UserSerializer
    parent_model = Organization
    relationship = 'users'

class OrganizationAdminsList(SubListCreateAttachDetachAPIView):

    model = User
    serializer_class = UserSerializer
    parent_model = Organization
    relationship = 'admins'

class OrganizationProjectsList(SubListCreateAttachDetachAPIView):

    model = Project
    serializer_class = ProjectSerializer
    parent_model = Organization
    relationship = 'projects'

class OrganizationTeamsList(SubListCreateAttachDetachAPIView):

    model = Team
    serializer_class = TeamSerializer
    parent_model = Organization
    relationship = 'teams'
    parent_key = 'organization'

class OrganizationActivityStreamList(SubListAPIView):

    model = ActivityStream
    serializer_class = ActivityStreamSerializer
    parent_model = Organization
    relationship = 'activitystream_set'
    new_in_145 = True

    def get(self, request, *args, **kwargs):
        # Sanity check: Does this license allow activity streams?
        # If not, forbid this request.
        if not feature_enabled('activity_streams'):
            raise LicenseForbids('Your license does not allow use of '
                                 'the activity stream.')

        # Okay, let it through.
        return super(type(self), self).get(request, *args, **kwargs)

class OrganizationNotifiersList(SubListCreateAttachDetachAPIView):

    model = Notifier
    serializer_class = NotifierSerializer
    parent_model = Organization
    relationship = 'notifiers'
    parent_key = 'organization'

class OrganizationNotifiersAnyList(SubListCreateAttachDetachAPIView):

    model = Notifier
    serializer_class = NotifierSerializer
    parent_model = Organization
    relationship = 'notifiers_any'

class OrganizationNotifiersErrorList(SubListCreateAttachDetachAPIView):

    model = Notifier
    serializer_class = NotifierSerializer
    parent_model = Organization
    relationship = 'notifiers_error'

class OrganizationNotifiersSuccessList(SubListCreateAttachDetachAPIView):

    model = Notifier
    serializer_class = NotifierSerializer
    parent_model = Organization
    relationship = 'notifiers_success'

class TeamList(ListCreateAPIView):

    model = Team
    serializer_class = TeamSerializer

class TeamDetail(RetrieveUpdateDestroyAPIView):

    model = Team
    serializer_class = TeamSerializer

class TeamUsersList(SubListCreateAttachDetachAPIView):

    model = User
    serializer_class = UserSerializer
    parent_model = Team
    relationship = 'users'


class TeamRolesList(SubListCreateAttachDetachAPIView):

    model = Role
    serializer_class = RoleSerializer
    parent_model = Team
    relationship='member_role.children'

    def get_queryset(self):
        # XXX: This needs to be the intersection between
        # what roles the user has and what roles the viewer
        # has access to see.
        team = Team.objects.get(pk=self.kwargs['pk'])
        return team.member_role.children

    # XXX: Need to enforce permissions
    def post(self, request, *args, **kwargs):
        # Forbid implicit role creation here
        sub_id = request.data.get('id', None)
        if not sub_id:
            data = dict(msg='Role "id" field is missing')
            return Response(data, status=status.HTTP_400_BAD_REQUEST)
        return super(type(self), self).post(request, *args, **kwargs)

class TeamProjectsList(SubListCreateAttachDetachAPIView):

    model = Project
    serializer_class = ProjectSerializer
    parent_model = Team
    relationship = 'projects'

class TeamCredentialsList(SubListCreateAttachDetachAPIView):

    model = Credential
    serializer_class = CredentialSerializer
    parent_model = Team
    relationship = 'credentials'
    parent_key = 'team'

class TeamActivityStreamList(SubListAPIView):

    model = ActivityStream
    serializer_class = ActivityStreamSerializer
    parent_model = Team
    relationship = 'activitystream_set'
    new_in_145 = True

    def get(self, request, *args, **kwargs):
        # Sanity check: Does this license allow activity streams?
        # If not, forbid this request.
        if not feature_enabled('activity_streams'):
            raise LicenseForbids('Your license does not allow use of '
                                 'the activity stream.')

        # Okay, let it through.
        return super(type(self), self).get(request, *args, **kwargs)

    def get_queryset(self):
        parent = self.get_parent_object()
        self.check_parent_access(parent)
        qs = self.request.user.get_queryset(self.model)
        return qs.filter(Q(team=parent) |
                         Q(project__in=parent.projects.all()) |
                         Q(credential__in=parent.credentials.all()) |
                         Q(permission__in=parent.permissions.all()))


class ProjectList(ListCreateAPIView):

    model = Project
    serializer_class = ProjectSerializer

    def get(self, request, *args, **kwargs):
        # Not optimal, but make sure the project status and last_updated fields
        # are up to date here...
        projects_qs = Project.objects.filter(active=True)
        projects_qs = projects_qs.select_related('current_job', 'last_job')
        for project in projects_qs:
            project._set_status_and_last_job_run()
        return super(ProjectList, self).get(request, *args, **kwargs)

class ProjectDetail(RetrieveUpdateDestroyAPIView):

    model = Project
    serializer_class = ProjectSerializer

    def destroy(self, request, *args, **kwargs):
        obj = self.get_object()
        can_delete = request.user.can_access(Project, 'delete', obj)
        if not can_delete:
            raise PermissionDenied("Cannot delete project")
        for pu in obj.project_updates.filter(status__in=['new', 'pending', 'waiting', 'running']):
            pu.cancel()
        return super(ProjectDetail, self).destroy(request, *args, **kwargs)

class ProjectPlaybooks(RetrieveAPIView):

    model = Project
    serializer_class = ProjectPlaybooksSerializer

class ProjectOrganizationsList(SubListCreateAttachDetachAPIView):

    model = Organization
    serializer_class = OrganizationSerializer
    parent_model = Project
    relationship = 'organizations'

class ProjectTeamsList(SubListCreateAttachDetachAPIView):

    model = Team
    serializer_class = TeamSerializer
    parent_model = Project
    relationship = 'teams'

class ProjectSchedulesList(SubListCreateAttachDetachAPIView):

    view_name = "Project Schedules"

    model = Schedule
    serializer_class = ScheduleSerializer
    parent_model = Project
    relationship = 'schedules'
    parent_key = 'unified_job_template'
    new_in_148 = True

class ProjectActivityStreamList(SubListAPIView):

    model = ActivityStream
    serializer_class = ActivityStreamSerializer
    parent_model = Project
    relationship = 'activitystream_set'
    new_in_145 = True

    def get(self, request, *args, **kwargs):
        # Sanity check: Does this license allow activity streams?
        # If not, forbid this request.
        if not feature_enabled('activity_streams'):
            raise LicenseForbids('Your license does not allow use of '
                                 'the activity stream.')

        # Okay, let it through.
        return super(type(self), self).get(request, *args, **kwargs)

    def get_queryset(self):
        parent = self.get_parent_object()
        self.check_parent_access(parent)
        qs = self.request.user.get_queryset(self.model)
        if parent is None:
            return qs
        elif parent.credential is None:
            return qs.filter(project=parent)
        return qs.filter(Q(project=parent) | Q(credential__in=parent.credential))

class ProjectNotifiersAnyList(SubListCreateAttachDetachAPIView):

    model = Notifier
    serializer_class = NotifierSerializer
    parent_model = Project
    relationship = 'notifiers_any'

class ProjectNotifiersErrorList(SubListCreateAttachDetachAPIView):

    model = Notifier
    serializer_class = NotifierSerializer
    parent_model = Project
    relationship = 'notifiers_error'

class ProjectNotifiersSuccessList(SubListCreateAttachDetachAPIView):

    model = Notifier
    serializer_class = NotifierSerializer
    parent_model = Project
    relationship = 'notifiers_success'

class ProjectUpdatesList(SubListAPIView):

    model = ProjectUpdate
    serializer_class = ProjectUpdateSerializer
    parent_model = Project
    relationship = 'project_updates'
    new_in_13 = True

class ProjectUpdateView(RetrieveAPIView):

    model = Project
    serializer_class = ProjectUpdateViewSerializer
    new_in_13 = True

    def post(self, request, *args, **kwargs):
        obj = self.get_object()
        if obj.can_update:
            project_update = obj.update()
            if not project_update:
                return Response({}, status=status.HTTP_400_BAD_REQUEST)
            else:
                headers = {'Location': project_update.get_absolute_url()}
                return Response({'project_update': project_update.id},
                                headers=headers,
                                status=status.HTTP_202_ACCEPTED)
        else:
            return self.http_method_not_allowed(request, *args, **kwargs)

class ProjectUpdateDetail(RetrieveDestroyAPIView):

    model = ProjectUpdate
    serializer_class = ProjectUpdateSerializer
    new_in_13 = True

class ProjectUpdateCancel(RetrieveAPIView):

    model = ProjectUpdate
    serializer_class = ProjectUpdateCancelSerializer
    is_job_cancel = True
    new_in_13 = True

    def post(self, request, *args, **kwargs):
        obj = self.get_object()
        if obj.can_cancel:
            obj.cancel()
            return Response(status=status.HTTP_202_ACCEPTED)
        else:
            return self.http_method_not_allowed(request, *args, **kwargs)

class ProjectUpdateNotificationsList(SubListAPIView):

    model = Notification
    serializer_class = NotificationSerializer
    parent_model = Project
    relationship = 'notifications'

class UserList(ListCreateAPIView):

    model = User
    serializer_class = UserSerializer

class UserMeList(ListAPIView):

    model = User
    serializer_class = UserSerializer
    view_name = 'Me'

    def get_queryset(self):
        return self.model.objects.filter(pk=self.request.user.pk)

class UserTeamsList(SubListAPIView):

    model = Team
    serializer_class = TeamSerializer
    parent_model = User
    relationship = 'teams'


class UserRolesList(SubListCreateAttachDetachAPIView):

    model = Role
    serializer_class = RoleSerializer
    parent_model = User
    relationship='roles'

    def get_queryset(self):
        # XXX: This needs to be the intersection between
        # what roles the user has and what roles the viewer
        # has access to see.
        u = User.objects.get(pk=self.kwargs['pk'])
        return u.roles

    def post(self, request, *args, **kwargs):
        # Forbid implicit role creation here
        sub_id = request.data.get('id', None)
        if not sub_id:
            data = dict(msg='Role "id" field is missing')
            return Response(data, status=status.HTTP_400_BAD_REQUEST)
        return super(type(self), self).post(request, *args, **kwargs)



class UserProjectsList(SubListAPIView):

    model = Project
    serializer_class = ProjectSerializer
    parent_model = User
    relationship = 'projects'

    def get_queryset(self):
        parent = self.get_parent_object()
        self.check_parent_access(parent)
        qs = self.request.user.get_queryset(self.model)
        return qs.filter(teams__in=parent.teams.distinct())

class UserCredentialsList(SubListCreateAttachDetachAPIView):

    model = Credential
    serializer_class = CredentialSerializer
    parent_model = User
    relationship = 'credentials'
    parent_key = 'user'

class UserOrganizationsList(SubListAPIView):

    model = Organization
    serializer_class = OrganizationSerializer
    parent_model = User
    relationship = 'organizations'

class UserAdminOfOrganizationsList(SubListAPIView):

    model = Organization
    serializer_class = OrganizationSerializer
    parent_model = User
    relationship = 'admin_of_organizations'

class UserActivityStreamList(SubListAPIView):

    model = ActivityStream
    serializer_class = ActivityStreamSerializer
    parent_model = User
    relationship = 'activitystream_set'
    new_in_145 = True

    def get(self, request, *args, **kwargs):
        # Sanity check: Does this license allow activity streams?
        # If not, forbid this request.
        if not feature_enabled('activity_streams'):
            raise LicenseForbids('Your license does not allow use of '
                                 'the activity stream.')

        # Okay, let it through.
        return super(type(self), self).get(request, *args, **kwargs)

    def get_queryset(self):
        parent = self.get_parent_object()
        self.check_parent_access(parent)
        qs = self.request.user.get_queryset(self.model)
        return qs.filter(Q(actor=parent) | Q(user__in=[parent]))


class UserDetail(RetrieveUpdateDestroyAPIView):

    model = User
    serializer_class = UserSerializer

    def update_filter(self, request, *args, **kwargs):
        ''' make sure non-read-only fields that can only be edited by admins, are only edited by admins '''
        obj = self.get_object()
        can_change = request.user.can_access(User, 'change', obj, request.data)
        can_admin = request.user.can_access(User, 'admin', obj, request.data)
        if can_change and not can_admin:
            admin_only_edit_fields = ('last_name', 'first_name', 'username',
                                      'is_active', 'is_superuser')
            changed = {}
            for field in admin_only_edit_fields:
                left = getattr(obj, field, None)
                right = request.data.get(field, None)
                if left is not None and right is not None and left != right:
                    changed[field] = (left, right)
            if changed:
                raise PermissionDenied('Cannot change %s' % ', '.join(changed.keys()))

    def destroy(self, request, *args, **kwargs):
        obj = self.get_object()
        can_delete = request.user.can_access(User, 'delete', obj)
        if not can_delete:
            raise PermissionDenied('Cannot delete user')
        for own_credential in Credential.objects.filter(user=obj):
            own_credential.mark_inactive()
        return super(UserDetail, self).destroy(request, *args, **kwargs)

class CredentialList(ListCreateAPIView):

    model = Credential
    serializer_class = CredentialSerializer

class CredentialDetail(RetrieveUpdateDestroyAPIView):

    model = Credential
    serializer_class = CredentialSerializer

class CredentialActivityStreamList(SubListAPIView):

    model = ActivityStream
    serializer_class = ActivityStreamSerializer
    parent_model = Credential
    relationship = 'activitystream_set'
    new_in_145 = True

    def get(self, request, *args, **kwargs):
        # Sanity check: Does this license allow activity streams?
        # If not, forbid this request.
        if not feature_enabled('activity_streams'):
            raise LicenseForbids('Your license does not allow use of '
                                 'the activity stream.')

        # Okay, let it through.
        return super(type(self), self).get(request, *args, **kwargs)


class InventoryScriptList(ListCreateAPIView):

    model = CustomInventoryScript
    serializer_class = CustomInventoryScriptSerializer

class InventoryScriptDetail(RetrieveUpdateDestroyAPIView):

    model = CustomInventoryScript
    serializer_class = CustomInventoryScriptSerializer

    def destroy(self, request, *args, **kwargs):
        instance = self.get_object()
        can_delete = request.user.can_access(self.model, 'delete', instance)
        if not can_delete:
            raise PermissionDenied("Cannot delete inventory script")
        for inv_src in InventorySource.objects.filter(source_script=instance):
            inv_src.source_script = None
            inv_src.save()
        return super(InventoryScriptDetail, self).destroy(request, *args, **kwargs)

class InventoryList(ListCreateAPIView):

    model = Inventory
    serializer_class = InventorySerializer

class InventoryDetail(RetrieveUpdateDestroyAPIView):

    model = Inventory
    serializer_class = InventoryDetailSerializer

    def destroy(self, request, *args, **kwargs):
        with ignore_inventory_computed_fields():
            with ignore_inventory_group_removal():
                return super(InventoryDetail, self).destroy(request, *args, **kwargs)

class InventoryActivityStreamList(SubListAPIView):

    model = ActivityStream
    serializer_class = ActivityStreamSerializer
    parent_model = Inventory
    relationship = 'activitystream_set'
    new_in_145 = True

    def get(self, request, *args, **kwargs):
        # Sanity check: Does this license allow activity streams?
        # If not, forbid this request.
        if not feature_enabled('activity_streams'):
            raise LicenseForbids('Your license does not allow use of '
                                 'the activity stream.')

        # Okay, let it through.
        return super(type(self), self).get(request, *args, **kwargs)

    def get_queryset(self):
        parent = self.get_parent_object()
        self.check_parent_access(parent)
        qs = self.request.user.get_queryset(self.model)
        return qs.filter(Q(inventory=parent) | Q(host__in=parent.hosts.all()) | Q(group__in=parent.groups.all()))

class InventoryJobTemplateList(SubListAPIView):

    model = JobTemplate
    serializer_class = JobTemplateSerializer
    parent_model = Inventory
    relationship = 'jobtemplates'
    new_in_300 = True

    def get_queryset(self):
        parent = self.get_parent_object()
        self.check_parent_access(parent)
        qs = self.request.user.get_queryset(self.model)
        return qs.filter(inventory=parent)

class InventoryScanJobTemplateList(SubListAPIView):

    model = JobTemplate
    serializer_class = JobTemplateSerializer
    parent_model = Inventory
    relationship = 'jobtemplates'
    new_in_220 = True

    def get_queryset(self):
        parent = self.get_parent_object()
        self.check_parent_access(parent)
        qs = self.request.user.get_queryset(self.model)
        return qs.filter(job_type=PERM_INVENTORY_SCAN, inventory=parent)

class HostList(ListCreateAPIView):

    model = Host
    serializer_class = HostSerializer

class HostDetail(RetrieveUpdateDestroyAPIView):

    model = Host
    serializer_class = HostSerializer

class InventoryHostsList(SubListCreateAttachDetachAPIView):

    model = Host
    serializer_class = HostSerializer
    parent_model = Inventory
    relationship = 'hosts'
    parent_key = 'inventory'

class HostGroupsList(SubListCreateAttachDetachAPIView):
    ''' the list of groups a host is directly a member of '''

    model = Group
    serializer_class = GroupSerializer
    parent_model = Host
    relationship = 'groups'

    def update_raw_data(self, data):
        data.pop('inventory', None)
        return super(HostGroupsList, self).update_raw_data(data)

    def create(self, request, *args, **kwargs):
        # Inject parent host inventory ID into new group data.
        data = request.data
        # HACK: Make request data mutable.
        if getattr(data, '_mutable', None) is False:
            data._mutable = True
        data['inventory'] = self.get_parent_object().inventory_id
        return super(HostGroupsList, self).create(request, *args, **kwargs)

class HostAllGroupsList(SubListAPIView):
    ''' the list of all groups of which the host is directly or indirectly a member '''

    model = Group
    serializer_class = GroupSerializer
    parent_model = Host
    relationship = 'groups'

    def get_queryset(self):
        parent = self.get_parent_object()
        self.check_parent_access(parent)
        qs = self.request.user.get_queryset(self.model)
        sublist_qs = parent.all_groups.distinct()
        return qs & sublist_qs

class HostInventorySourcesList(SubListAPIView):

    model = InventorySource
    serializer_class = InventorySourceSerializer
    parent_model = Host
    relationship = 'inventory_sources'
    new_in_148 = True

class HostActivityStreamList(SubListAPIView):

    model = ActivityStream
    serializer_class = ActivityStreamSerializer
    parent_model = Host
    relationship = 'activitystream_set'
    new_in_145 = True

    def get(self, request, *args, **kwargs):
        # Sanity check: Does this license allow activity streams?
        # If not, forbid this request.
        if not feature_enabled('activity_streams'):
            raise LicenseForbids('Your license does not allow use of '
                                 'the activity stream.')

        # Okay, let it through.
        return super(type(self), self).get(request, *args, **kwargs)

    def get_queryset(self):
        parent = self.get_parent_object()
        self.check_parent_access(parent)
        qs = self.request.user.get_queryset(self.model)
        return qs.filter(Q(host=parent) | Q(inventory=parent.inventory))

class HostFactVersionsList(ListAPIView, ParentMixin):

    model = Fact
    serializer_class = FactVersionSerializer
    parent_model = Host
    new_in_220 = True

    def get_queryset(self):
        if not feature_enabled("system_tracking"):
            raise LicenseForbids("Your license does not permit use "
                                 "of system tracking.")

        from_spec = self.request.query_params.get('from', None)
        to_spec = self.request.query_params.get('to', None)
        module_spec = self.request.query_params.get('module', None)

        if from_spec:
            from_spec = dateutil.parser.parse(from_spec)
        if to_spec:
            to_spec = dateutil.parser.parse(to_spec)

        host_obj = self.get_parent_object()
        
        return Fact.get_timeline(host_obj.id, module=module_spec, ts_from=from_spec, ts_to=to_spec)

    def list(self, *args, **kwargs):
        queryset = self.get_queryset() or []
        return Response(dict(results=self.serializer_class(queryset, many=True).data))

class HostFactCompareView(SubDetailAPIView):

    model = Fact
    new_in_220 = True
    parent_model = Host
    serializer_class = FactSerializer

    def retrieve(self, request, *args, **kwargs):
        # Sanity check: Does the license allow system tracking?
        if not feature_enabled('system_tracking'):
            raise LicenseForbids('Your license does not permit use '
                                 'of system tracking.')

        datetime_spec = request.query_params.get('datetime', None)
        module_spec = request.query_params.get('module', "ansible")
        datetime_actual = dateutil.parser.parse(datetime_spec) if datetime_spec is not None else now()

        host_obj = self.get_parent_object()

        fact_entry = Fact.get_host_fact(host_obj.id, module_spec, datetime_actual)
        if not fact_entry:
            return Response({'detail': 'Fact not found'}, status=status.HTTP_404_NOT_FOUND)
        return Response(self.serializer_class(instance=fact_entry).data)

class GroupList(ListCreateAPIView):

    model = Group
    serializer_class = GroupSerializer

class GroupChildrenList(SubListCreateAttachDetachAPIView):

    model = Group
    serializer_class = GroupSerializer
    parent_model = Group
    relationship = 'children'

    def update_raw_data(self, data):
        data.pop('inventory', None)
        return super(GroupChildrenList, self).update_raw_data(data)

    def create(self, request, *args, **kwargs):
        # Inject parent group inventory ID into new group data.
        data = request.data
        # HACK: Make request data mutable.
        if getattr(data, '_mutable', None) is False:
            data._mutable = True
        data['inventory'] = self.get_parent_object().inventory_id
        return super(GroupChildrenList, self).create(request, *args, **kwargs)

    def unattach(self, request, *args, **kwargs):
        sub_id = request.data.get('id', None)
        if sub_id is not None:
            return super(GroupChildrenList, self).unattach(request, *args, **kwargs)
        parent = self.get_parent_object()
        parent.mark_inactive()
        return Response(status=status.HTTP_204_NO_CONTENT)

    def _unattach(self, request, *args, **kwargs): # FIXME: Disabled for now for UI support.
        '''
        Special case for disassociating a child group from the parent. If the
        child group has no more parents, then automatically mark it inactive.
        '''
        sub_id = request.data.get('id', None)
        if not sub_id:
            data = dict(msg='"id" is required to disassociate')
            return Response(data, status=status.HTTP_400_BAD_REQUEST)

        parent = self.get_parent_object()
        # TODO: flake8 warns, pending removal if unneeded
        # parent_key = getattr(self, 'parent_key', None)
        relationship = getattr(parent, self.relationship)
        sub = get_object_or_400(self.model, pk=sub_id)

        if not request.user.can_access(self.parent_model, 'unattach', parent,
                                       sub, self.relationship):
            raise PermissionDenied()

        if sub.parents.filter(active=True).exclude(pk=parent.pk).count() == 0:
            sub.mark_inactive()
        else:
            relationship.remove(sub)

        return Response(status=status.HTTP_204_NO_CONTENT)

class GroupPotentialChildrenList(SubListAPIView):

    model = Group
    serializer_class = GroupSerializer
    parent_model = Group
    new_in_14 = True

    def get_queryset(self):
        parent = self.get_parent_object()
        self.check_parent_access(parent)
        qs = self.request.user.get_queryset(self.model)
        qs = qs.filter(inventory__pk=parent.inventory.pk)
        except_pks = set([parent.pk])
        except_pks.update(parent.all_parents.values_list('pk', flat=True))
        except_pks.update(parent.all_children.values_list('pk', flat=True))
        return qs.exclude(pk__in=except_pks)

class GroupHostsList(SubListCreateAttachDetachAPIView):
    ''' the list of hosts directly below a group '''

    model = Host
    serializer_class = HostSerializer
    parent_model = Group
    relationship = 'hosts'

    def update_raw_data(self, data):
        data.pop('inventory', None)
        return super(GroupHostsList, self).update_raw_data(data)

    def create(self, request, *args, **kwargs):
        parent_group = Group.objects.get(id=self.kwargs['pk'])
        # Inject parent group inventory ID into new host data.
        request.data['inventory'] = parent_group.inventory_id
        existing_hosts = Host.objects.filter(inventory=parent_group.inventory, name=request.data['name'])
        if existing_hosts.count() > 0 and ('variables' not in request.data or
                                           request.data['variables'] == '' or
                                           request.data['variables'] == '{}' or
                                           request.data['variables'] == '---'):
            request.data['id'] = existing_hosts[0].id
            return self.attach(request, *args, **kwargs)
        return super(GroupHostsList, self).create(request, *args, **kwargs)

class GroupAllHostsList(SubListAPIView):
    ''' the list of all hosts below a group, even including subgroups '''

    model = Host
    serializer_class = HostSerializer
    parent_model = Group
    relationship = 'hosts'

    def get_queryset(self):
        parent = self.get_parent_object()
        self.check_parent_access(parent)
        qs = self.request.user.get_queryset(self.model)
        sublist_qs = parent.all_hosts.distinct()
        return qs & sublist_qs

class GroupInventorySourcesList(SubListAPIView):

    model = InventorySource
    serializer_class = InventorySourceSerializer
    parent_model = Group
    relationship = 'inventory_sources'
    new_in_148 = True

class GroupActivityStreamList(SubListAPIView):

    model = ActivityStream
    serializer_class = ActivityStreamSerializer
    parent_model = Group
    relationship = 'activitystream_set'
    new_in_145 = True

    def get(self, request, *args, **kwargs):
        # Sanity check: Does this license allow activity streams?
        # If not, forbid this request.
        if not feature_enabled('activity_streams'):
            raise LicenseForbids('Your license does not allow use of '
                                 'the activity stream.')

        # Okay, let it through.
        return super(type(self), self).get(request, *args, **kwargs)

    def get_queryset(self):
        parent = self.get_parent_object()
        self.check_parent_access(parent)
        qs = self.request.user.get_queryset(self.model)
        return qs.filter(Q(group=parent) | Q(host__in=parent.hosts.all()))

class GroupDetail(RetrieveUpdateDestroyAPIView):

    model = Group
    serializer_class = GroupSerializer

    def destroy(self, request, *args, **kwargs):
        obj = self.get_object()
        # FIXME: Why isn't the active check being caught earlier by RBAC?
        if not getattr(obj, 'active', True):
            raise Http404()
        if not getattr(obj, 'is_active', True):
            raise Http404()
        if not request.user.can_access(self.model, 'delete', obj):
            raise PermissionDenied()
        if hasattr(obj, 'mark_inactive'):
            obj.mark_inactive_recursive()
        return Response(status=status.HTTP_204_NO_CONTENT)

class InventoryGroupsList(SubListCreateAttachDetachAPIView):

    model = Group
    serializer_class = GroupSerializer
    parent_model = Inventory
    relationship = 'groups'
    parent_key = 'inventory'

class InventoryRootGroupsList(SubListCreateAttachDetachAPIView):

    model = Group
    serializer_class = GroupSerializer
    parent_model = Inventory
    relationship = 'groups'
    parent_key = 'inventory'

    def get_queryset(self):
        parent = self.get_parent_object()
        self.check_parent_access(parent)
        qs = self.request.user.get_queryset(self.model)
        return qs & parent.root_groups

class BaseVariableData(RetrieveUpdateAPIView):

    parser_classes = api_settings.DEFAULT_PARSER_CLASSES + [YAMLParser]
    renderer_classes = api_settings.DEFAULT_RENDERER_CLASSES + [YAMLRenderer]
    is_variable_data = True # Special flag for permissions check.

class InventoryVariableData(BaseVariableData):

    model = Inventory
    serializer_class = InventoryVariableDataSerializer

class HostVariableData(BaseVariableData):

    model = Host
    serializer_class = HostVariableDataSerializer

class GroupVariableData(BaseVariableData):

    model = Group
    serializer_class = GroupVariableDataSerializer

class InventoryScriptView(RetrieveAPIView):

    model = Inventory
    serializer_class = InventoryScriptSerializer
    authentication_classes = [TaskAuthentication] + api_settings.DEFAULT_AUTHENTICATION_CLASSES
    permission_classes = (TaskPermission,)
    filter_backends = ()

    def retrieve(self, request, *args, **kwargs):
        obj = self.get_object()
        hostname = request.query_params.get('host', '')
        hostvars = bool(request.query_params.get('hostvars', ''))
        show_all = bool(request.query_params.get('all', ''))
        if show_all:
            hosts_q = dict(active=True)
        else:
            hosts_q = dict(active=True, enabled=True)
        if hostname:
            host = get_object_or_404(obj.hosts, name=hostname, **hosts_q)
            data = host.variables_dict
        else:
            data = OrderedDict()
            if obj.variables_dict:
                all_group = data.setdefault('all', OrderedDict())
                all_group['vars'] = obj.variables_dict

            # Add hosts without a group to the all group.
            groupless_hosts_qs = obj.hosts.filter(groups__isnull=True, **hosts_q).order_by('name')
            groupless_hosts = list(groupless_hosts_qs.values_list('name', flat=True))
            if groupless_hosts:
                all_group = data.setdefault('all', OrderedDict())
                all_group['hosts'] = groupless_hosts

            # Build in-memory mapping of groups and their hosts.
            group_hosts_kw = dict(group__inventory_id=obj.id, group__active=True,
                                  host__inventory_id=obj.id, host__active=True)
            if 'enabled' in hosts_q:
                group_hosts_kw['host__enabled'] = hosts_q['enabled']
            group_hosts_qs = Group.hosts.through.objects.filter(**group_hosts_kw)
            group_hosts_qs = group_hosts_qs.order_by('host__name')
            group_hosts_qs = group_hosts_qs.values_list('group_id', 'host_id', 'host__name')
            group_hosts_map = {}
            for group_id, host_id, host_name in group_hosts_qs:
                group_hostnames = group_hosts_map.setdefault(group_id, [])
                group_hostnames.append(host_name)

            # Build in-memory mapping of groups and their children.
            group_parents_qs = Group.parents.through.objects.filter(
                from_group__inventory_id=obj.id, from_group__active=True,
                to_group__inventory_id=obj.id, to_group__active=True,
            )
            group_parents_qs = group_parents_qs.order_by('from_group__name')
            group_parents_qs = group_parents_qs.values_list('from_group_id', 'from_group__name', 'to_group_id')
            group_children_map = {}
            for from_group_id, from_group_name, to_group_id in group_parents_qs:
                group_children = group_children_map.setdefault(to_group_id, [])
                group_children.append(from_group_name)

            # Now use in-memory maps to build up group info.
            for group in obj.groups.filter(active=True):
                group_info = OrderedDict()
                group_info['hosts'] = group_hosts_map.get(group.id, [])
                group_info['children'] = group_children_map.get(group.id, [])
                group_info['vars'] = group.variables_dict
                data[group.name] = group_info

            if hostvars:
                data.setdefault('_meta', OrderedDict())
                data['_meta'].setdefault('hostvars', OrderedDict())
                for host in obj.hosts.filter(**hosts_q):
                    data['_meta']['hostvars'][host.name] = host.variables_dict

            # workaround for Ansible inventory bug (github #3687), localhost
            # must be explicitly listed in the all group for dynamic inventory
            # scripts to pick it up.
            localhost_names = ('localhost', '127.0.0.1', '::1')
            localhosts_qs = obj.hosts.filter(name__in=localhost_names, **hosts_q)
            localhosts = list(localhosts_qs.values_list('name', flat=True))
            if localhosts:
                all_group = data.setdefault('all', OrderedDict())
                all_group_hosts = all_group.get('hosts', [])
                all_group_hosts.extend(localhosts)
                all_group['hosts'] = sorted(set(all_group_hosts))

        return Response(data)

class InventoryTreeView(RetrieveAPIView):

    model = Inventory
    serializer_class = GroupTreeSerializer
    filter_backends = ()
    new_in_13 = True

    def _populate_group_children(self, group_data, all_group_data_map, group_children_map):
        if 'children' in group_data:
            return
        group_data['children'] = []
        for child_id in group_children_map.get(group_data['id'], set()):
            group_data['children'].append(all_group_data_map[child_id])
        group_data['children'].sort(key=lambda x: x['name'])
        for child_data in group_data['children']:
            self._populate_group_children(child_data, all_group_data_map, group_children_map)

    def retrieve(self, request, *args, **kwargs):
        inventory = self.get_object()
        group_children_map = inventory.get_group_children_map(active=True)
        root_group_pks = inventory.root_groups.filter(active=True).order_by('name').values_list('pk', flat=True)
        groups_qs = inventory.groups.filter(active=True)
        groups_qs = groups_qs.select_related('inventory')
        groups_qs = groups_qs.prefetch_related('inventory_source')
        all_group_data = GroupSerializer(groups_qs, many=True).data
        all_group_data_map = dict((x['id'], x) for x in all_group_data)
        tree_data = [all_group_data_map[x] for x in root_group_pks]
        for group_data in tree_data:
            self._populate_group_children(group_data, all_group_data_map,
                                          group_children_map)
        return Response(tree_data)

class InventoryInventorySourcesList(SubListAPIView):

    model = InventorySource
    serializer_class = InventorySourceSerializer
    parent_model = Inventory
    relationship = None # Not defined since using get_queryset().
    view_name = 'Inventory Source List'
    new_in_14 = True

    def get_queryset(self):
        parent = self.get_parent_object()
        self.check_parent_access(parent)
        qs = self.request.user.get_queryset(self.model)
        return qs.filter(Q(inventory__pk=parent.pk) |
                         Q(group__inventory__pk=parent.pk))

class InventorySourceList(ListAPIView):

    model = InventorySource
    serializer_class = InventorySourceSerializer
    new_in_14 = True

class InventorySourceDetail(RetrieveUpdateAPIView):

    model = InventorySource
    serializer_class = InventorySourceSerializer
    new_in_14 = True

    def destroy(self, request, *args, **kwargs):
        obj = self.get_object()
        can_delete = request.user.can_access(InventorySource, 'delete', obj)
        if not can_delete:
            raise PermissionDenied("Cannot delete inventory source")
        for pu in obj.inventory_updates.filter(status__in=['new', 'pending', 'waiting', 'running']):
            pu.cancel()
        return super(InventorySourceDetail, self).destroy(request, *args, **kwargs)

class InventorySourceSchedulesList(SubListCreateAttachDetachAPIView):

    view_name = "Inventory Source Schedules"

    model = Schedule
    serializer_class = ScheduleSerializer
    parent_model = InventorySource
    relationship = 'schedules'
    parent_key = 'unified_job_template'
    new_in_148 = True

class InventorySourceActivityStreamList(SubListAPIView):

    model = ActivityStream
    serializer_class = ActivityStreamSerializer
    parent_model = InventorySource
    relationship = 'activitystream_set'
    new_in_145 = True

    def get(self, request, *args, **kwargs):
        # Sanity check: Does this license allow activity streams?
        # If not, forbid this request.
        if not feature_enabled('activity_streams'):
            raise LicenseForbids('Your license does not allow use of '
                                 'the activity stream.')

        # Okay, let it through.
        return super(type(self), self).get(request, *args, **kwargs)

class InventorySourceNotifiersAnyList(SubListCreateAttachDetachAPIView):

    model = Notifier
    serializer_class = NotifierSerializer
    parent_model = InventorySource
    relationship = 'notifiers_any'

class InventorySourceNotifiersErrorList(SubListCreateAttachDetachAPIView):

    model = Notifier
    serializer_class = NotifierSerializer
    parent_model = InventorySource
    relationship = 'notifiers_error'

class InventorySourceNotifiersSuccessList(SubListCreateAttachDetachAPIView):

    model = Notifier
    serializer_class = NotifierSerializer
    parent_model = InventorySource
    relationship = 'notifiers_success'

class InventorySourceHostsList(SubListAPIView):

    model = Host
    serializer_class = HostSerializer
    parent_model = InventorySource
    relationship = 'hosts'
    new_in_148 = True

class InventorySourceGroupsList(SubListAPIView):

    model = Group
    serializer_class = GroupSerializer
    parent_model = InventorySource
    relationship = 'groups'
    new_in_148 = True

class InventorySourceUpdatesList(SubListAPIView):

    model = InventoryUpdate
    serializer_class = InventoryUpdateSerializer
    parent_model = InventorySource
    relationship = 'inventory_updates'
    new_in_14 = True

class InventorySourceUpdateView(RetrieveAPIView):

    model = InventorySource
    serializer_class = InventorySourceUpdateSerializer
    is_job_start = True
    new_in_14 = True

    def post(self, request, *args, **kwargs):
        obj = self.get_object()
        if obj.can_update:
            inventory_update = obj.update()
            if not inventory_update:
                return Response({}, status=status.HTTP_400_BAD_REQUEST)
            else:
                headers = {'Location': inventory_update.get_absolute_url()}
                return Response(dict(inventory_update=inventory_update.id), status=status.HTTP_202_ACCEPTED, headers=headers)
        else:
            return self.http_method_not_allowed(request, *args, **kwargs)

class InventoryUpdateDetail(RetrieveDestroyAPIView):

    model = InventoryUpdate
    serializer_class = InventoryUpdateSerializer
    new_in_14 = True

class InventoryUpdateCancel(RetrieveAPIView):

    model = InventoryUpdate
    serializer_class = InventoryUpdateCancelSerializer
    is_job_cancel = True
    new_in_14 = True

    def post(self, request, *args, **kwargs):
        obj = self.get_object()
        if obj.can_cancel:
            obj.cancel()
            return Response(status=status.HTTP_202_ACCEPTED)
        else:
            return self.http_method_not_allowed(request, *args, **kwargs)

class InventoryUpdateNotificationsList(SubListAPIView):

    model = Notification
    serializer_class = NotificationSerializer
    parent_model = InventoryUpdate
    relationship = 'notifications'

class JobTemplateList(ListCreateAPIView):

    model = JobTemplate
    serializer_class = JobTemplateSerializer
    always_allow_superuser = False

class JobTemplateDetail(RetrieveUpdateDestroyAPIView):

    model = JobTemplate
    serializer_class = JobTemplateSerializer
    always_allow_superuser = False

    def destroy(self, request, *args, **kwargs):
        obj = self.get_object()
        can_delete = request.user.can_access(JobTemplate, 'delete', obj)
        if not can_delete:
            raise PermissionDenied("Cannot delete job template")
        for pu in obj.jobs.filter(status__in=['new', 'pending', 'waiting', 'running']):
            pu.cancel()
        return super(JobTemplateDetail, self).destroy(request, *args, **kwargs)


class JobTemplateLaunch(RetrieveAPIView, GenericAPIView):

    model = JobTemplate
    serializer_class = JobLaunchSerializer
    is_job_start = True
    always_allow_superuser = False

    def update_raw_data(self, data):
        obj = self.get_object()
        extra_vars = data.get('extra_vars') or {}
        if obj:
            for p in obj.passwords_needed_to_start:
                data[p] = u''
            if obj.credential and obj.credential.active:
                data.pop('credential', None)
            else:
                data['credential'] = None
            for v in obj.variables_needed_to_start:
                extra_vars.setdefault(v, u'')
        data['extra_vars'] = extra_vars
        return data

    def post(self, request, *args, **kwargs):
        obj = self.get_object()
        if not request.user.can_access(self.model, 'start', obj):
            raise PermissionDenied()

        if 'credential' not in request.data and 'credential_id' in request.data:
            request.data['credential'] = request.data['credential_id']

        passwords = {}
        serializer = self.serializer_class(instance=obj, data=request.data, context={'obj': obj, 'data': request.data, 'passwords': passwords})
        if not serializer.is_valid():
            return Response(serializer.errors, status=status.HTTP_400_BAD_REQUEST)

        # At this point, a credential is gauranteed to exist at serializer.instance.credential
        if not request.user.can_access(Credential, 'read', serializer.instance.credential):
            raise PermissionDenied()

        kv = {
            'credential': serializer.instance.credential.pk,
        }
        if 'extra_vars' in request.data:
            kv['extra_vars'] = request.data['extra_vars']
        kv.update(passwords)

        new_job = obj.create_unified_job(**kv)
        result = new_job.signal_start(**kv)
        if not result:
            data = dict(passwords_needed_to_start=new_job.passwords_needed_to_start)
            new_job.delete()
            return Response(data, status=status.HTTP_400_BAD_REQUEST)
        else:
            data = dict(job=new_job.id)
            return Response(data, status=status.HTTP_202_ACCEPTED)

class JobTemplateSchedulesList(SubListCreateAttachDetachAPIView):

    view_name = "Job Template Schedules"

    model = Schedule
    serializer_class = ScheduleSerializer
    parent_model = JobTemplate
    relationship = 'schedules'
    parent_key = 'unified_job_template'
    new_in_148 = True

class JobTemplateSurveySpec(GenericAPIView):

    model = JobTemplate
    parent_model = JobTemplate
    serializer_class = EmptySerializer

    def get(self, request, *args, **kwargs):
        obj = self.get_object()
        if not obj.survey_enabled:
            return Response(status=status.HTTP_404_NOT_FOUND)
        return Response(obj.survey_spec)

    def post(self, request, *args, **kwargs):
        obj = self.get_object()

        # Sanity check: Are surveys available on this license?
        # If not, do not allow them to be used.
        if not feature_enabled('surveys'):
            raise LicenseForbids('Your license does not allow '
                                 'adding surveys.')

        if not request.user.can_access(self.model, 'change', obj, None):
            raise PermissionDenied()
        try:
            obj.survey_spec = json.dumps(request.data)
        except ValueError:
            # TODO: Log
            return Response(dict(error="Invalid JSON when parsing survey spec"), status=status.HTTP_400_BAD_REQUEST)
        if "name" not in obj.survey_spec:
            return Response(dict(error="'name' missing from survey spec"), status=status.HTTP_400_BAD_REQUEST)
        if "description" not in obj.survey_spec:
            return Response(dict(error="'description' missing from survey spec"), status=status.HTTP_400_BAD_REQUEST)
        if "spec" not in obj.survey_spec:
            return Response(dict(error="'spec' missing from survey spec"), status=status.HTTP_400_BAD_REQUEST)
        if not isinstance(obj.survey_spec["spec"], list):
            return Response(dict(error="'spec' must be a list of items"), status=status.HTTP_400_BAD_REQUEST)
        if len(obj.survey_spec["spec"]) < 1:
            return Response(dict(error="'spec' doesn't contain any items"), status=status.HTTP_400_BAD_REQUEST)
        idx = 0
        for survey_item in obj.survey_spec["spec"]:
            if not isinstance(survey_item, dict):
                return Response(dict(error="survey element %s is not a json object" % str(idx)), status=status.HTTP_400_BAD_REQUEST)
            if "type" not in survey_item:
                return Response(dict(error="'type' missing from survey element %s" % str(idx)), status=status.HTTP_400_BAD_REQUEST)
            if "question_name" not in survey_item:
                return Response(dict(error="'question_name' missing from survey element %s" % str(idx)), status=status.HTTP_400_BAD_REQUEST)
            if "variable" not in survey_item:
                return Response(dict(error="'variable' missing from survey element %s" % str(idx)), status=status.HTTP_400_BAD_REQUEST)
            if "required" not in survey_item:
                return Response(dict(error="'required' missing from survey element %s" % str(idx)), status=status.HTTP_400_BAD_REQUEST)
            idx += 1
        obj.save()
        return Response()

    def delete(self, request, *args, **kwargs):
        obj = self.get_object()
        if not request.user.can_access(self.model, 'delete', obj):
            raise PermissionDenied()
        obj.survey_spec = {}
        obj.save()
        return Response()

class JobTemplateActivityStreamList(SubListAPIView):

    model = ActivityStream
    serializer_class = ActivityStreamSerializer
    parent_model = JobTemplate
    relationship = 'activitystream_set'
    new_in_145 = True

    def get(self, request, *args, **kwargs):
        # Sanity check: Does this license allow activity streams?
        # If not, forbid this request.
        if not feature_enabled('activity_streams'):
            raise LicenseForbids('Your license does not allow use of '
                                 'the activity stream.')

        # Okay, let it through.
        return super(type(self), self).get(request, *args, **kwargs)

class JobTemplateNotifiersAnyList(SubListCreateAttachDetachAPIView):

    model = Notifier
    serializer_class = NotifierSerializer
    parent_model = JobTemplate
    relationship = 'notifiers_any'

class JobTemplateNotifiersErrorList(SubListCreateAttachDetachAPIView):

    model = Notifier
    serializer_class = NotifierSerializer
    parent_model = JobTemplate
    relationship = 'notifiers_error'

class JobTemplateNotifiersSuccessList(SubListCreateAttachDetachAPIView):

    model = Notifier
    serializer_class = NotifierSerializer
    parent_model = JobTemplate
    relationship = 'notifiers_success'

class JobTemplateCallback(GenericAPIView):

    model = JobTemplate
    permission_classes = (JobTemplateCallbackPermission,)
    serializer_class = EmptySerializer

    @csrf_exempt
    @transaction.non_atomic_requests
    def dispatch(self, *args, **kwargs):
        return super(JobTemplateCallback, self).dispatch(*args, **kwargs)

    def find_matching_hosts(self):
        '''
        Find the host(s) in the job template's inventory that match the remote
        host for the current request.
        '''
        # Find the list of remote host names/IPs to check.
        remote_hosts = set()
        for header in settings.REMOTE_HOST_HEADERS:
            for value in self.request.META.get(header, '').split(','):
                value = value.strip()
                if value:
                    remote_hosts.add(value)
        # Add the reverse lookup of IP addresses.
        for rh in list(remote_hosts):
            try:
                result = socket.gethostbyaddr(rh)
            except socket.herror:
                continue
            except socket.gaierror:
                continue
            remote_hosts.add(result[0])
            remote_hosts.update(result[1])
        # Filter out any .arpa results.
        for rh in list(remote_hosts):
            if rh.endswith('.arpa'):
                remote_hosts.remove(rh)
        if not remote_hosts:
            return set()
        # Find the host objects to search for a match.
        obj = self.get_object()
        qs = obj.inventory.hosts.filter(active=True)
        # First try for an exact match on the name.
        try:
            return set([qs.get(name__in=remote_hosts)])
        except (Host.DoesNotExist, Host.MultipleObjectsReturned):
            pass
        # Next, try matching based on name or ansible_ssh_host variable.
        matches = set()
        for host in qs:
            ansible_ssh_host = host.variables_dict.get('ansible_ssh_host', '')
            if ansible_ssh_host in remote_hosts:
                matches.add(host)
            # FIXME: Not entirely sure if this statement will ever be needed?
            if host.name != ansible_ssh_host and host.name in remote_hosts:
                matches.add(host)
        if len(matches) == 1:
            return matches
        # Try to resolve forward addresses for each host to find matches.
        for host in qs:
            hostnames = set([host.name])
            ansible_ssh_host = host.variables_dict.get('ansible_ssh_host', '')
            if ansible_ssh_host:
                hostnames.add(ansible_ssh_host)
            for hostname in hostnames:
                try:
                    result = socket.getaddrinfo(hostname, None)
                    possible_ips = set(x[4][0] for x in result)
                    possible_ips.discard(hostname)
                    if possible_ips and possible_ips & remote_hosts:
                        matches.add(host)
                except socket.gaierror:
                    pass
        # Return all matches found.
        return matches

    def get(self, request, *args, **kwargs):
        job_template = self.get_object()
        matching_hosts = self.find_matching_hosts()
        data = dict(
            host_config_key=job_template.host_config_key,
            matching_hosts=[x.name for x in matching_hosts],
        )
        if settings.DEBUG:
            d = dict([(k,v) for k,v in request.META.items()
                      if k.startswith('HTTP_') or k.startswith('REMOTE_')])
            data['request_meta'] = d
        return Response(data)

    def post(self, request, *args, **kwargs):
        extra_vars = None
        if request.content_type == "application/json":
            extra_vars = request.data.get("extra_vars", None)
        # Permission class should have already validated host_config_key.
        job_template = self.get_object()
        # Attempt to find matching hosts based on remote address.
        matching_hosts = self.find_matching_hosts()
        # If the host is not found, update the inventory before trying to
        # match again.
        inventory_sources_already_updated = []
        if len(matching_hosts) != 1:
            inventory_sources = job_template.inventory.inventory_sources.filter(active=True, update_on_launch=True)
            inventory_update_pks = set()
            for inventory_source in inventory_sources:
                if inventory_source.needs_update_on_launch:
                    # FIXME: Doesn't check for any existing updates.
                    inventory_update = inventory_source.create_inventory_update(launch_type='callback')
                    inventory_update.signal_start()
                    inventory_update_pks.add(inventory_update.pk)
            inventory_update_qs = InventoryUpdate.objects.filter(pk__in=inventory_update_pks, status__in=('pending', 'waiting', 'running'))
            # Poll for the inventory updates we've started to complete.
            while inventory_update_qs.count():
                time.sleep(1.0)
                transaction.commit()
            # Ignore failed inventory updates here, only add successful ones
            # to the list to be excluded when running the job.
            for inventory_update in InventoryUpdate.objects.filter(pk__in=inventory_update_pks, status='successful'):
                inventory_sources_already_updated.append(inventory_update.inventory_source_id)
            matching_hosts = self.find_matching_hosts()
        # Check matching hosts.
        if not matching_hosts:
            data = dict(msg='No matching host could be found!')
            # FIXME: Log!
            return Response(data, status=status.HTTP_400_BAD_REQUEST)
        elif len(matching_hosts) > 1:
            data = dict(msg='Multiple hosts matched the request!')
            # FIXME: Log!
            return Response(data, status=status.HTTP_400_BAD_REQUEST)
        else:
            host = list(matching_hosts)[0]
        if not job_template.can_start_without_user_input():
            data = dict(msg='Cannot start automatically, user input required!')
            # FIXME: Log!
            return Response(data, status=status.HTTP_400_BAD_REQUEST)
        limit = ':&'.join(filter(None, [job_template.limit, host.name]))

        # NOTE: We limit this to one job waiting due to this: https://trello.com/c/yK36dGWp
        if Job.objects.filter(status__in=['pending', 'waiting', 'running'], job_template=job_template,
                              limit=limit).count() > 0:
            data = dict(msg='Host callback job already pending')
            return Response(data, status=status.HTTP_400_BAD_REQUEST)

        # Everything is fine; actually create the job.
        with transaction.atomic():
            job = job_template.create_job(limit=limit, launch_type='callback')

        # Send a signal to celery that the job should be started.
        kv = {"inventory_sources_already_updated": inventory_sources_already_updated}
        if extra_vars is not None:
            kv['extra_vars'] = extra_vars
        result = job.signal_start(**kv)
        if not result:
            data = dict(msg='Error starting job!')
            return Response(data, status=status.HTTP_400_BAD_REQUEST)

        # Return the location of the new job.
        headers = {'Location': job.get_absolute_url()}
        return Response(status=status.HTTP_202_ACCEPTED, headers=headers)


class JobTemplateJobsList(SubListCreateAPIView):

    model = Job
    serializer_class = JobListSerializer
    parent_model = JobTemplate
    relationship = 'jobs'
    parent_key = 'job_template'

class SystemJobTemplateList(ListAPIView):

    model = SystemJobTemplate
    serializer_class = SystemJobTemplateSerializer

    def get(self, request, *args, **kwargs):
        if not request.user.is_superuser:
            return Response(status=status.HTTP_404_NOT_FOUND)
        return super(SystemJobTemplateList, self).get(request, *args, **kwargs)

class SystemJobTemplateDetail(RetrieveAPIView):

    model = SystemJobTemplate
    serializer_class = SystemJobTemplateSerializer

class SystemJobTemplateLaunch(GenericAPIView):

    model = SystemJobTemplate
    serializer_class = EmptySerializer

    def get(self, request, *args, **kwargs):
        return Response({})

    def post(self, request, *args, **kwargs):
        obj = self.get_object()
        if not request.user.can_access(self.model, 'start', obj):
            raise PermissionDenied()

        new_job = obj.create_unified_job(**request.data)
        new_job.signal_start(**request.data)
        data = dict(system_job=new_job.id)
        return Response(data, status=status.HTTP_202_ACCEPTED)

class SystemJobTemplateSchedulesList(SubListCreateAttachDetachAPIView):

    view_name = "System Job Template Schedules"

    model = Schedule
    serializer_class = ScheduleSerializer
    parent_model = SystemJobTemplate
    relationship = 'schedules'
    parent_key = 'unified_job_template'

class SystemJobTemplateJobsList(SubListAPIView):

    model = SystemJob
    serializer_class = SystemJobListSerializer
    parent_model = SystemJobTemplate
    relationship = 'jobs'
    parent_key = 'system_job_template'

class JobList(ListCreateAPIView):

    model = Job
    serializer_class = JobListSerializer

class JobDetail(RetrieveUpdateDestroyAPIView):

    model = Job
    serializer_class = JobSerializer

    def update(self, request, *args, **kwargs):
        obj = self.get_object()
        # Only allow changes (PUT/PATCH) when job status is "new".
        if obj.status != 'new':
            return self.http_method_not_allowed(request, *args, **kwargs)
        return super(JobDetail, self).update(request, *args, **kwargs)

class JobActivityStreamList(SubListAPIView):

    model = ActivityStream
    serializer_class = ActivityStreamSerializer
    parent_model = Job
    relationship = 'activitystream_set'
    new_in_145 = True

    def get(self, request, *args, **kwargs):
        # Sanity check: Does this license allow activity streams?
        # If not, forbid this request.
        if not feature_enabled('activity_streams'):
            raise LicenseForbids('Your license does not allow use of '
                                 'the activity stream.')

        # Okay, let it through.
        return super(type(self), self).get(request, *args, **kwargs)

class JobStart(GenericAPIView):

    model = Job
    serializer_class = EmptySerializer
    is_job_start = True

    def get(self, request, *args, **kwargs):
        obj = self.get_object()
        data = dict(
            can_start=obj.can_start,
        )
        if obj.can_start:
            data['passwords_needed_to_start'] = obj.passwords_needed_to_start
            data['ask_variables_on_launch'] = obj.ask_variables_on_launch
        return Response(data)

    def post(self, request, *args, **kwargs):
        obj = self.get_object()
        if not request.user.can_access(self.model, 'start', obj):
            raise PermissionDenied()
        if obj.can_start:
            result = obj.signal_start(**request.data)
            if not result:
                data = dict(passwords_needed_to_start=obj.passwords_needed_to_start)
                return Response(data, status=status.HTTP_400_BAD_REQUEST)
            else:
                return Response(status=status.HTTP_202_ACCEPTED)
        else:
            return self.http_method_not_allowed(request, *args, **kwargs)

class JobCancel(RetrieveAPIView):

    model = Job
    serializer_class = JobCancelSerializer
    is_job_cancel = True

    def post(self, request, *args, **kwargs):
        obj = self.get_object()
        if obj.can_cancel:
            obj.cancel()
            return Response(status=status.HTTP_202_ACCEPTED)
        else:
            return self.http_method_not_allowed(request, *args, **kwargs)

class JobRelaunch(RetrieveAPIView, GenericAPIView):

    model = Job
    serializer_class = JobRelaunchSerializer
    is_job_start = True

    @csrf_exempt
    @transaction.non_atomic_requests
    def dispatch(self, *args, **kwargs):
        return super(JobRelaunch, self).dispatch(*args, **kwargs)

    def post(self, request, *args, **kwargs):
        obj = self.get_object()
        if not request.user.can_access(self.model, 'start', obj):
            raise PermissionDenied()

        # Note: is_valid() may modify request.data
        # It will remove any key/value pair who's key is not in the 'passwords_needed_to_start' list
        serializer = self.serializer_class(data=request.data, context={'obj': obj, 'data': request.data})
        if not serializer.is_valid():
            return Response(serializer.errors, status=status.HTTP_400_BAD_REQUEST)

        obj.launch_type = 'relaunch'
        new_job = obj.copy()
        result = new_job.signal_start(**request.data)
        if not result:
            data = dict(passwords_needed_to_start=new_job.passwords_needed_to_start)
            return Response(data, status=status.HTTP_400_BAD_REQUEST)
        else:
            data = JobSerializer(new_job).data
            # Add job key to match what old relaunch returned.
            data['job'] = new_job.id
            headers = {'Location': new_job.get_absolute_url()}
            return Response(data, status=status.HTTP_201_CREATED, headers=headers)

class JobNotificationsList(SubListAPIView):

    model = Notification
    serializer_class = NotificationSerializer
    parent_model = Job
    relationship = 'notifications'

class BaseJobHostSummariesList(SubListAPIView):

    model = JobHostSummary
    serializer_class = JobHostSummarySerializer
    parent_model = None # Subclasses must define this attribute.
    relationship = 'job_host_summaries'
    view_name = 'Job Host Summaries List'

class HostJobHostSummariesList(BaseJobHostSummariesList):

    parent_model = Host

class GroupJobHostSummariesList(BaseJobHostSummariesList):

    parent_model = Group

class JobJobHostSummariesList(BaseJobHostSummariesList):

    parent_model = Job

class JobHostSummaryDetail(RetrieveAPIView):

    model = JobHostSummary
    serializer_class = JobHostSummarySerializer

class JobEventList(ListAPIView):

    model = JobEvent
    serializer_class = JobEventSerializer

class JobEventDetail(RetrieveAPIView):

    model = JobEvent
    serializer_class = JobEventSerializer

class JobEventChildrenList(SubListAPIView):

    model = JobEvent
    serializer_class = JobEventSerializer
    parent_model = JobEvent
    relationship = 'children'
    view_name = 'Job Event Children List'

class JobEventHostsList(SubListAPIView):

    model = Host
    serializer_class = HostSerializer
    parent_model = JobEvent
    relationship = 'hosts'
    view_name = 'Job Event Hosts List'

class BaseJobEventsList(SubListAPIView):

    model = JobEvent
    serializer_class = JobEventSerializer
    parent_model = None # Subclasses must define this attribute.
    relationship = 'job_events'
    view_name = 'Job Events List'

class HostJobEventsList(BaseJobEventsList):

    parent_model = Host

class GroupJobEventsList(BaseJobEventsList):

    parent_model = Group

class JobJobEventsList(BaseJobEventsList):

    parent_model = Job
    authentication_classes = [TaskAuthentication] + api_settings.DEFAULT_AUTHENTICATION_CLASSES
    permission_classes = (TaskPermission,)

    # Post allowed for job event callback only.
    def post(self, request, *args, **kwargs):
        parent_obj = get_object_or_404(self.parent_model, pk=self.kwargs['pk'])
        data = request.data.copy()
        data['job'] = parent_obj.pk
        serializer = self.get_serializer(data=data)
        if serializer.is_valid():
            self.instance = serializer.save()
            headers = {'Location': serializer.data['url']}
            return Response(serializer.data, status=status.HTTP_201_CREATED,
                            headers=headers)
        return Response(serializer.errors, status=status.HTTP_400_BAD_REQUEST)

class JobJobPlaysList(BaseJobEventsList):

    parent_model = Job
    view_name = 'Job Plays List'
    new_in_200 = True

    @paginated
    def get(self, request, limit, offset, ordering, *args, **kwargs):
        all_plays = []
        job = Job.objects.filter(pk=self.kwargs['pk'])
        if not job.exists():
            return ({'detail': 'job not found'}, -1, status.HTTP_404_NOT_FOUND)
        job = job[0]

        # Put together a queryset for relevant job events.
        qs = job.job_events.filter(event='playbook_on_play_start')
        if ordering is not None:
            qs = qs.order_by(ordering)

        # This is a bit of a special case for filtering requested by the UI
        # doing this here for the moment until/unless we need to implement more
        # complex filtering (since we aren't under a serializer)

        if "id__in" in request.query_params:
            qs = qs.filter(id__in=[int(filter_id) for filter_id in request.query_params["id__in"].split(",")])
        elif "id__gt" in request.query_params:
            qs = qs.filter(id__gt=request.query_params['id__gt'])
        elif "id__lt" in request.query_params:
            qs = qs.filter(id__lt=request.query_params['id__lt'])
        if "failed" in request.query_params:
            qs = qs.filter(failed=(request.query_params['failed'].lower() == 'true'))
        if "play__icontains" in request.query_params:
            qs = qs.filter(play__icontains=request.query_params['play__icontains'])

        count = qs.count()

        # Iterate over the relevant play events and get the details.
        for play_event in qs[offset:offset + limit]:
            play_details = dict(id=play_event.id, play=play_event.play, started=play_event.created, failed=play_event.failed, changed=play_event.changed)
            event_aggregates = JobEvent.objects.filter(parent__in=play_event.children.all()).values("event").annotate(Count("id")).order_by()
            change_aggregates = JobEvent.objects.filter(parent__in=play_event.children.all(), event='runner_on_ok').values("changed").annotate(Count("id")).order_by()
            failed_count = 0
            ok_count = 0
            changed_count = 0
            skipped_count = 0
            unreachable_count = 0
            for event_aggregate in event_aggregates:
                if event_aggregate['event'] == 'runner_on_failed':
                    failed_count += event_aggregate['id__count']
                elif event_aggregate['event'] == 'runner_on_error':
                    failed_count += event_aggregate['id_count']
                elif event_aggregate['event'] == 'runner_on_skipped':
                    skipped_count = event_aggregate['id__count']
                elif event_aggregate['event'] == 'runner_on_unreachable':
                    unreachable_count = event_aggregate['id__count']
            for change_aggregate in change_aggregates:
                if not change_aggregate['changed']:
                    ok_count = change_aggregate['id__count']
                else:
                    changed_count = change_aggregate['id__count']
            play_details['related'] = {'job_event': reverse('api:job_event_detail', args=(play_event.pk,))}
            play_details['type'] = 'job_event'
            play_details['ok_count'] = ok_count
            play_details['failed_count'] = failed_count
            play_details['changed_count'] = changed_count
            play_details['skipped_count'] = skipped_count
            play_details['unreachable_count'] = unreachable_count
            all_plays.append(play_details)

        # Done; return the plays and the total count.
        return all_plays, count, None


class JobJobTasksList(BaseJobEventsList):
    """A view for displaying aggregate data about tasks within a job
    and their completion status.
    """
    parent_model = Job
    view_name = 'Job Play Tasks List'
    new_in_200 = True

    @paginated
    def get(self, request, limit, offset, ordering, *args, **kwargs):
        """Return aggregate data about each of the job tasks that is:
          - an immediate child of the job event
          - corresponding to the spinning up of a new task or playbook
        """
        results = []

        # Get the job and the parent task.
        # If there's no event ID specified, this will return a 404.
        job = Job.objects.filter(pk=self.kwargs['pk'])
        if not job.exists():
            return ({'detail': 'job not found'}, -1, status.HTTP_404_NOT_FOUND)
        job = job[0]

        if 'event_id' not in request.query_params:
            return ({'detail': '"event_id" not provided'}, -1, status.HTTP_400_BAD_REQUEST)

        parent_task = job.job_events.filter(pk=int(request.query_params.get('event_id', -1)))
        if not parent_task.exists():
            return ({'detail': 'parent event not found'}, -1, status.HTTP_404_NOT_FOUND)
        parent_task = parent_task[0]

        # Some events correspond to a playbook or task starting up,
        # and these are what we're interested in here.
        STARTING_EVENTS = ('playbook_on_task_start', 'playbook_on_setup')

        # We need to pull information about each start event.
        #
        # This is super tricky, because this table has a one-to-many
        # relationship with itself (parent-child), and we're getting
        # information for an arbitrary number of children. This means we
        # need stats on grandchildren, sorted by child.
        queryset = (JobEvent.objects.filter(parent__parent=parent_task,
                                            parent__event__in=STARTING_EVENTS)
                                    .values('parent__id', 'event', 'changed')
                                    .annotate(num=Count('event'))
                                    .order_by('parent__id'))

        # The data above will come back in a list, but we are going to
        # want to access it based on the parent id, so map it into a
        # dictionary.
        data = {}
        for line in queryset[offset:offset + limit]:
            parent_id = line.pop('parent__id')
            data.setdefault(parent_id, [])
            data[parent_id].append(line)

        # Iterate over the start events and compile information about each one
        # using their children.
        qs = parent_task.children.filter(event__in=STARTING_EVENTS,
                                         id__in=data.keys())

        # This is a bit of a special case for id filtering requested by the UI
        # doing this here for the moment until/unless we need to implement more
        # complex filtering (since we aren't under a serializer)

        if "id__in" in request.query_params:
            qs = qs.filter(id__in=[int(filter_id) for filter_id in request.query_params["id__in"].split(",")])
        elif "id__gt" in request.query_params:
            qs = qs.filter(id__gt=request.query_params['id__gt'])
        elif "id__lt" in request.query_params:
            qs = qs.filter(id__lt=request.query_params['id__lt'])
        if "failed" in request.query_params:
            qs = qs.filter(failed=(request.query_params['failed'].lower() == 'true'))
        if "task__icontains" in request.query_params:
            qs = qs.filter(task__icontains=request.query_params['task__icontains'])

        if ordering is not None:
            qs = qs.order_by(ordering)

        count = 0
        for task_start_event in qs:
            # Create initial task data.
            task_data = {
                'related': {'job_event': reverse('api:job_event_detail', args=(task_start_event.pk,))},
                'type': 'job_event',
                'changed': task_start_event.changed,
                'changed_count': 0,
                'created': task_start_event.created,
                'failed': task_start_event.failed,
                'failed_count': 0,
                'host_count': 0,
                'id': task_start_event.id,
                'modified': task_start_event.modified,
                'name': 'Gathering Facts' if task_start_event.event == 'playbook_on_setup' else task_start_event.task,
                'reported_hosts': 0,
                'skipped_count': 0,
                'unreachable_count': 0,
                'successful_count': 0,
            }

            # Iterate over the data compiled for this child event, and
            # make appropriate changes to the task data.
            for child_data in data.get(task_start_event.id, []):
                if child_data['event'] == 'runner_on_failed':
                    task_data['failed'] = True
                    task_data['host_count'] += child_data['num']
                    task_data['reported_hosts'] += child_data['num']
                    task_data['failed_count'] += child_data['num']
                elif child_data['event'] == 'runner_on_ok':
                    task_data['host_count'] += child_data['num']
                    task_data['reported_hosts'] += child_data['num']
                    if child_data['changed']:
                        task_data['changed_count'] += child_data['num']
                        task_data['changed'] = True
                    else:
                        task_data['successful_count'] += child_data['num']
                elif child_data['event'] == 'runner_on_unreachable':
                    task_data['host_count'] += child_data['num']
                    task_data['unreachable_count'] += child_data['num']
                elif child_data['event'] == 'runner_on_skipped':
                    task_data['host_count'] += child_data['num']
                    task_data['reported_hosts'] += child_data['num']
                    task_data['skipped_count'] += child_data['num']
                elif child_data['event'] == 'runner_on_error':
                    task_data['host_count'] += child_data['num']
                    task_data['reported_hosts'] += child_data['num']
                    task_data['failed'] = True
                    task_data['failed_count'] += child_data['num']
                elif child_data['event'] == 'runner_on_no_hosts':
                    task_data['host_count'] += child_data['num']
            count += 1
            results.append(task_data)

        # Done; return the results and count.
        return (results, count, None)


class AdHocCommandList(ListCreateAPIView):

    model = AdHocCommand
    serializer_class = AdHocCommandListSerializer
    new_in_220 = True
    always_allow_superuser = False

    @csrf_exempt
    @transaction.non_atomic_requests
    def dispatch(self, *args, **kwargs):
        return super(AdHocCommandList, self).dispatch(*args, **kwargs)

    def update_raw_data(self, data):
        # Hide inventory and limit fields from raw data, since they will be set
        # automatically by sub list create view.
        parent_model = getattr(self, 'parent_model', None)
        if parent_model in (Host, Group):
            data.pop('inventory', None)
            data.pop('limit', None)
        return super(AdHocCommandList, self).update_raw_data(data)

    def create(self, request, *args, **kwargs):
        # Inject inventory ID and limit if parent objects is a host/group.
        if hasattr(self, 'get_parent_object') and not getattr(self, 'parent_key', None):
            data = request.data
            # HACK: Make request data mutable.
            if getattr(data, '_mutable', None) is False:
                data._mutable = True
            parent_obj = self.get_parent_object()
            if isinstance(parent_obj, (Host, Group)):
                data['inventory'] = parent_obj.inventory_id
                data['limit'] = parent_obj.name

        # Check for passwords needed before creating ad hoc command.
        credential_pk = get_pk_from_dict(request.data, 'credential')
        if credential_pk:
            credential = get_object_or_400(Credential, pk=credential_pk)
            needed = credential.passwords_needed
            provided = dict([(field, request.data.get(field, '')) for field in needed])
            if not all(provided.values()):
                data = dict(passwords_needed_to_start=needed)
                return Response(data, status=status.HTTP_400_BAD_REQUEST)

        response = super(AdHocCommandList, self).create(request, *args, **kwargs)
        if response.status_code != status.HTTP_201_CREATED:
            return response

        # Start ad hoc command running when created.
        ad_hoc_command = get_object_or_400(self.model, pk=response.data['id'])
        result = ad_hoc_command.signal_start(**request.data)
        if not result:
            data = dict(passwords_needed_to_start=ad_hoc_command.passwords_needed_to_start)
            return Response(data, status=status.HTTP_400_BAD_REQUEST)
        return response


class InventoryAdHocCommandsList(AdHocCommandList, SubListCreateAPIView):

    parent_model = Inventory
    relationship = 'ad_hoc_commands'
    parent_key = 'inventory'


class GroupAdHocCommandsList(AdHocCommandList, SubListCreateAPIView):

    parent_model = Group
    relationship = 'ad_hoc_commands'


class HostAdHocCommandsList(AdHocCommandList, SubListCreateAPIView):

    parent_model = Host
    relationship = 'ad_hoc_commands'


class AdHocCommandDetail(RetrieveDestroyAPIView):

    model = AdHocCommand
    serializer_class = AdHocCommandSerializer
    new_in_220 = True


class AdHocCommandCancel(RetrieveAPIView):

    model = AdHocCommand
    serializer_class = AdHocCommandCancelSerializer
    is_job_cancel = True
    new_in_220 = True

    def post(self, request, *args, **kwargs):
        obj = self.get_object()
        if obj.can_cancel:
            obj.cancel()
            return Response(status=status.HTTP_202_ACCEPTED)
        else:
            return self.http_method_not_allowed(request, *args, **kwargs)


class AdHocCommandRelaunch(GenericAPIView):

    model = AdHocCommand
    serializer_class = AdHocCommandRelaunchSerializer
    is_job_start = True
    new_in_220 = True

    # FIXME: Figure out why OPTIONS request still shows all fields.

    @csrf_exempt
    @transaction.non_atomic_requests
    def dispatch(self, *args, **kwargs):
        return super(AdHocCommandRelaunch, self).dispatch(*args, **kwargs)

    def get(self, request, *args, **kwargs):
        obj = self.get_object()
        data = dict(passwords_needed_to_start=obj.passwords_needed_to_start)
        return Response(data)

    def post(self, request, *args, **kwargs):
        obj = self.get_object()
        if not request.user.can_access(self.model, 'start', obj):
            raise PermissionDenied()

        # Re-validate ad hoc command against serializer to check if module is
        # still allowed.
        data = {}
        for field in ('job_type', 'inventory_id', 'limit', 'credential_id',
                      'module_name', 'module_args', 'forks', 'verbosity',
                      'become_enabled'):
            if field.endswith('_id'):
                data[field[:-3]] = getattr(obj, field)
            else:
                data[field] = getattr(obj, field)
        serializer = AdHocCommandSerializer(data=data, context=self.get_serializer_context())
        if not serializer.is_valid():
            return Response(serializer.errors,
                            status=status.HTTP_400_BAD_REQUEST)

        # Check for passwords needed before copying ad hoc command.
        needed = obj.passwords_needed_to_start
        provided = dict([(field, request.data.get(field, '')) for field in needed])
        if not all(provided.values()):
            data = dict(passwords_needed_to_start=needed)
            return Response(data, status=status.HTTP_400_BAD_REQUEST)

        # Copy and start the new ad hoc command.
        new_ad_hoc_command = obj.copy()
        result = new_ad_hoc_command.signal_start(**request.data)
        if not result:
            data = dict(passwords_needed_to_start=new_ad_hoc_command.passwords_needed_to_start)
            return Response(data, status=status.HTTP_400_BAD_REQUEST)
        else:
            data = AdHocCommandSerializer(new_ad_hoc_command).data
            # Add ad_hoc_command key to match what was previously returned.
            data['ad_hoc_command'] = new_ad_hoc_command.id
            headers = {'Location': new_ad_hoc_command.get_absolute_url()}
            return Response(data, status=status.HTTP_201_CREATED, headers=headers)


class AdHocCommandEventList(ListAPIView):

    model = AdHocCommandEvent
    serializer_class = AdHocCommandEventSerializer
    new_in_220 = True


class AdHocCommandEventDetail(RetrieveAPIView):

    model = AdHocCommandEvent
    serializer_class = AdHocCommandEventSerializer
    new_in_220 = True


class BaseAdHocCommandEventsList(SubListAPIView):

    model = AdHocCommandEvent
    serializer_class = AdHocCommandEventSerializer
    parent_model = None # Subclasses must define this attribute.
    relationship = 'ad_hoc_command_events'
    view_name = 'Ad Hoc Command Events List'
    new_in_220 = True


class HostAdHocCommandEventsList(BaseAdHocCommandEventsList):

    parent_model = Host
    new_in_220 = True

#class GroupJobEventsList(BaseJobEventsList):
#    parent_model = Group


class AdHocCommandAdHocCommandEventsList(BaseAdHocCommandEventsList):

    parent_model = AdHocCommand
    authentication_classes = [TaskAuthentication] + api_settings.DEFAULT_AUTHENTICATION_CLASSES
    permission_classes = (TaskPermission,)
    new_in_220 = True

    # Post allowed for ad hoc event callback only.
    def post(self, request, *args, **kwargs):
        if request.user:
            raise PermissionDenied()
        parent_obj = get_object_or_404(self.parent_model, pk=self.kwargs['pk'])
        data = request.data.copy()
        data['ad_hoc_command'] = parent_obj
        serializer = self.get_serializer(data=data)
        if serializer.is_valid():
            self.instance = serializer.save()
            headers = {'Location': serializer.data['url']}
            return Response(serializer.data, status=status.HTTP_201_CREATED,
                            headers=headers)
        return Response(serializer.errors, status=status.HTTP_400_BAD_REQUEST)


class AdHocCommandActivityStreamList(SubListAPIView):

    model = ActivityStream
    serializer_class = ActivityStreamSerializer
    parent_model = AdHocCommand
    relationship = 'activitystream_set'
    new_in_220 = True

    def get(self, request, *args, **kwargs):
        # Sanity check: Does this license allow activity streams?
        # If not, forbid this request.
        if not feature_enabled('activity_streams'):
            raise LicenseForbids('Your license does not allow use of '
                                 'the activity stream.')

        # Okay, let it through.
        return super(type(self), self).get(request, *args, **kwargs)


class SystemJobList(ListCreateAPIView):

    model = SystemJob
    serializer_class = SystemJobListSerializer

    def get(self, request, *args, **kwargs):
        if not request.user.is_superuser:
            return Response(status=status.HTTP_404_NOT_FOUND)
        return super(SystemJobList, self).get(request, *args, **kwargs)


class SystemJobDetail(RetrieveDestroyAPIView):

    model = SystemJob
    serializer_class = SystemJobSerializer

class SystemJobCancel(RetrieveAPIView):

    model = SystemJob
    serializer_class = SystemJobCancelSerializer
    is_job_cancel = True

    def post(self, request, *args, **kwargs):
        obj = self.get_object()
        if obj.can_cancel:
            obj.cancel()
            return Response(status=status.HTTP_202_ACCEPTED)
        else:
            return self.http_method_not_allowed(request, *args, **kwargs)


class UnifiedJobTemplateList(ListAPIView):

    model = UnifiedJobTemplate
    serializer_class = UnifiedJobTemplateSerializer
    new_in_148 = True

class UnifiedJobList(ListAPIView):

    model = UnifiedJob
    serializer_class = UnifiedJobListSerializer
    new_in_148 = True

class UnifiedJobStdout(RetrieveAPIView):

    authentication_classes = [TokenGetAuthentication] + api_settings.DEFAULT_AUTHENTICATION_CLASSES
    serializer_class = UnifiedJobStdoutSerializer
    renderer_classes = [BrowsableAPIRenderer, renderers.StaticHTMLRenderer,
                        PlainTextRenderer, AnsiTextRenderer,
                        renderers.JSONRenderer, DownloadTextRenderer]
    filter_backends = ()
    new_in_148 = True

    def retrieve(self, request, *args, **kwargs):
        unified_job = self.get_object()
        obj_size = unified_job.result_stdout_size
        if request.accepted_renderer.format != 'txt_download' and obj_size > tower_settings.STDOUT_MAX_BYTES_DISPLAY:
            response_message = "Standard Output too large to display (%d bytes), only download supported for sizes over %d bytes" % (obj_size,
                                                                                                                                     tower_settings.STDOUT_MAX_BYTES_DISPLAY)
            if request.accepted_renderer.format == 'json':
                return Response({'range': {'start': 0, 'end': 1, 'absolute_end': 1}, 'content': response_message})
            else:
                return Response(response_message)

        if request.accepted_renderer.format in ('html', 'api', 'json'):
            content_format = request.query_params.get('content_format', 'html')
            content_encoding = request.query_params.get('content_encoding', None)
            start_line = request.query_params.get('start_line', 0)
            end_line = request.query_params.get('end_line', None)
            dark_val = request.query_params.get('dark', '')
            dark = bool(dark_val and dark_val[0].lower() in ('1', 't', 'y'))
            content_only = bool(request.accepted_renderer.format in ('api', 'json'))
            dark_bg = (content_only and dark) or (not content_only and (dark or not dark_val))
            content, start, end, absolute_end = unified_job.result_stdout_raw_limited(start_line, end_line)

            body = ansiconv.to_html(cgi.escape(content))
            context = {
                'title': get_view_name(self.__class__),
                'body': mark_safe(body),
                'dark': dark_bg,
                'content_only': content_only,
            }
            data = render_to_string('api/stdout.html', context).strip()

            if request.accepted_renderer.format == 'api':
                return Response(mark_safe(data))
            if request.accepted_renderer.format == 'json':
                if content_encoding == 'base64' and content_format == 'ansi':
                    return Response({'range': {'start': start, 'end': end, 'absolute_end': absolute_end}, 'content': b64encode(content)})
                elif content_format == 'html':
                    return Response({'range': {'start': start, 'end': end, 'absolute_end': absolute_end}, 'content': body})
            return Response(data)
        elif request.accepted_renderer.format == 'ansi':
            return Response(unified_job.result_stdout_raw)
        elif request.accepted_renderer.format == 'txt_download':
            try:
                content_fd = open(unified_job.result_stdout_file, 'r')
                response = HttpResponse(FileWrapper(content_fd), content_type='text/plain')
                response["Content-Disposition"] = 'attachment; filename="job_%s.txt"' % str(unified_job.id)
                return response
            except Exception, e:
                return Response({"error": "Error generating stdout download file: %s" % str(e)}, status=status.HTTP_400_BAD_REQUEST)
        elif request.accepted_renderer.format == 'txt':
            return Response(unified_job.result_stdout)
        else:
            return super(UnifiedJobStdout, self).retrieve(request, *args, **kwargs)

class ProjectUpdateStdout(UnifiedJobStdout):

    model = ProjectUpdate

class InventoryUpdateStdout(UnifiedJobStdout):

    model = InventoryUpdate

class JobStdout(UnifiedJobStdout):

    model = Job

class AdHocCommandStdout(UnifiedJobStdout):

    model = AdHocCommand
    new_in_220 = True

class NotifierList(ListCreateAPIView):

    model = Notifier
    serializer_class = NotifierSerializer
    new_in_300 = True

class NotifierDetail(RetrieveUpdateDestroyAPIView):

    model = Notifier
    serializer_class = NotifierSerializer
    new_in_300 = True

class NotifierTest(GenericAPIView):

    view_name = 'Notifier Test'
    model = Notifier
    serializer_class = EmptySerializer
    new_in_300 = True

    def post(self, request, *args, **kwargs):
        obj = self.get_object()
        notification = obj.generate_notification("Tower Notification Test {} {}".format(obj.id, tower_settings.TOWER_URL_BASE),
                                                 {"body": "Ansible Tower Test Notification {} {}".format(obj.id, tower_settings.TOWER_URL_BASE)})
        if not notification:
            return Response({}, status=status.HTTP_400_BAD_REQUEST)
        else:
            send_notifications.delay([notification.id])
            headers = {'Location': notification.get_absolute_url()}
            return Response({"notification": notification.id},
                            headers=headers,
                            status=status.HTTP_202_ACCEPTED)

class NotifierNotificationList(SubListAPIView):

    model = Notification
    serializer_class = NotificationSerializer
    parent_model = Notifier
    relationship = 'notifications'
    parent_key = 'notifier'

class NotificationList(ListAPIView):

    model = Notification
    serializer_class = NotificationSerializer
    new_in_300 = True

class NotificationDetail(RetrieveAPIView):

    model = Notification
    serializer_class = NotificationSerializer
    new_in_300 = True

class ActivityStreamList(SimpleListAPIView):

    model = ActivityStream
    serializer_class = ActivityStreamSerializer
    new_in_145 = True

    def get(self, request, *args, **kwargs):
        # Sanity check: Does this license allow activity streams?
        # If not, forbid this request.
        if not feature_enabled('activity_streams'):
            raise LicenseForbids('Your license does not allow use of '
                                 'the activity stream.')

        # Okay, let it through.
        return super(type(self), self).get(request, *args, **kwargs)


class ActivityStreamDetail(RetrieveAPIView):

    model = ActivityStream
    serializer_class = ActivityStreamSerializer
    new_in_145 = True

    def get(self, request, *args, **kwargs):
        # Sanity check: Does this license allow activity streams?
        # If not, forbid this request.
        if not feature_enabled('activity_streams'):
            raise LicenseForbids('Your license does not allow use of '
                                 'the activity stream.')

        # Okay, let it through.
        return super(type(self), self).get(request, *args, **kwargs)

class SettingsList(ListCreateAPIView):

    model = TowerSettings
    serializer_class = TowerSettingsSerializer
    authentication_classes = [TokenGetAuthentication] + api_settings.DEFAULT_AUTHENTICATION_CLASSES
    new_in_300 = True
    filter_backends = ()

    def get_queryset(self):
        class SettingsIntermediary(object):
            def __init__(self, key, description, category, value,
                         value_type, user=None):
                self.key = key
                self.description = description
                self.category = category
                self.value = value
                self.value_type = value_type
                self.user = user

        if not self.request.user.is_superuser:
            # NOTE: Shortcutting the rbac class due to the merging of the settings manifest and the database
            #       we'll need to extend this more in the future when we have user settings
            return []
        all_defined_settings = {}
        for s in TowerSettings.objects.all():
            all_defined_settings[s.key] = SettingsIntermediary(s.key,
                                                               s.description,
                                                               s.category,
                                                               s.value_converted,
                                                               s.value_type,
                                                               s.user)
        manifest_settings = settings.TOWER_SETTINGS_MANIFEST
        settings_actual = []
        for settings_key in manifest_settings:
            if settings_key in all_defined_settings:
                settings_actual.append(all_defined_settings[settings_key])
            else:
                m_entry = manifest_settings[settings_key]
                settings_actual.append(SettingsIntermediary(settings_key,
                                                            m_entry['description'],
                                                            m_entry['category'],
                                                            m_entry['default'],
                                                            m_entry['type']))
        return settings_actual

    def delete(self, request, *args, **kwargs):
        if not request.user.can_access(self.model, 'delete', None):
            raise PermissionDenied()
        TowerSettings.objects.all().delete()
        return Response()

class SettingsReset(APIView):

    view_name = "Reset a settings value"
    new_in_300 = True

    def post(self, request):
        # NOTE: Extend more with user settings
        if not request.user.can_access(TowerSettings, 'delete', None):
            raise PermissionDenied()
        settings_key = request.data.get('key', None)
        if settings_key is not None:
            TowerSettings.objects.filter(key=settings_key).delete()
        return Response(status=status.HTTP_204_NO_CONTENT)

#class RoleList(ListCreateAPIView):
class RoleList(ListAPIView):

    model = Role
    serializer_class = RoleSerializer
    new_in_300 = True

    # XXX: Permissions - only roles the user has access to see should be listed here
    def get_queryset(self):
        return Role.objects

    # XXX: Need to define who can create custom roles, and then restrict access
    #      appropriately
    # XXX: Need to define how we want to deal with administration of custom roles.

class RoleDetail(RetrieveUpdateAPIView):

    model = Role
    serializer_class = RoleSerializer
    new_in_300 = True

    # XXX: Permissions - only appropriate people should be able to change these


class RoleUsersList(SubListCreateAttachDetachAPIView):

    model = User
    serializer_class = UserSerializer
    parent_model = Role
    relationship = 'members'

    def get_queryset(self):
        # XXX: Access control
        role = Role.objects.get(pk=self.kwargs['pk'])
        return role.members

    def post(self, request, *args, **kwargs):
        # Forbid implicit role creation here
        sub_id = request.data.get('id', None)
        if not sub_id:
            data = dict(msg='Role "id" field is missing')
            return Response(data, status=status.HTTP_400_BAD_REQUEST)
        return super(type(self), self).post(request, *args, **kwargs)


class RoleTeamsList(ListAPIView):

    model = Team
    serializer_class = TeamSerializer
    parent_model = Role
    relationship = 'member_role.parents'

    def get_queryset(self):
        # TODO: Check
        role = Role.objects.get(pk=self.kwargs['pk'])
        return Team.objects.filter(member_role__children__in=[role])

    def post(self, request, pk, *args, **kwargs):
        # Forbid implicit role creation here
        sub_id = request.data.get('id', None)
        if not sub_id:
            data = dict(msg='Role "id" field is missing')
            return Response(data, status=status.HTTP_400_BAD_REQUEST)
        # XXX: Need to pull in can_attach and can_unattach kinda code from SubListCreateAttachDetachAPIView
        role = Role.objects.get(pk=self.kwargs['pk'])
        team = Team.objects.get(pk=sub_id)
        if request.data.get('disassociate', None):
            team.member_role.children.remove(role)
        else:
            team.member_role.children.add(role)
        return Response(status=status.HTTP_204_NO_CONTENT)

    # XXX attach/detach needs to ensure we have the appropriate perms


class RoleParentsList(SubListAPIView):

    model = Role
    serializer_class = RoleSerializer
    parent_model = Role
    relationship = 'parents'

    def get_queryset(self):
        # XXX: This should be the intersection between the roles of the user
        # and the roles that the requesting user has access to see
        role = Role.objects.get(pk=self.kwargs['pk'])
        return role.parents

class RoleChildrenList(SubListAPIView):

    model = Role
    serializer_class = RoleSerializer
    parent_model = Role
    relationship = 'children'

    def get_queryset(self):
        # XXX: This should be the intersection between the roles of the user
        # and the roles that the requesting user has access to see
        role = Role.objects.get(pk=self.kwargs['pk'])
        return role.children

class ResourceDetail(RetrieveAPIView):

    model = Resource
    serializer_class = ResourceSerializer
    new_in_300 = True

    # XXX: Permissions - only roles the user has access to see should be listed here
    def get_queryset(self):
        return Resource.objects

class ResourceList(ListAPIView):

    model = Resource
    serializer_class = ResourceSerializer
    new_in_300 = True

    def get_queryset(self):
        return Resource.objects.filter(permissions__role__ancestors__members=self.request.user)

class ResourceAccessList(ListAPIView):

    model = User
    serializer_class = ResourceAccessListElementSerializer
    new_in_300 = True

    def get_queryset(self):
        self.resource_id = self.kwargs['pk']
        resource = Resource.objects.get(pk=self.kwargs['pk'])
        roles = set([p.role for p in resource.permissions.all()])
        ancestors = set()
        for r in roles:
            ancestors.update(set(r.ancestors.all()))
        return User.objects.filter(roles__in=list(ancestors))



# Create view functions for all of the class-based views to simplify inclusion
# in URL patterns and reverse URL lookups, converting CamelCase names to
# lowercase_with_underscore (e.g. MyView.as_view() becomes my_view).
this_module = sys.modules[__name__]
for attr, value in locals().items():
    if isinstance(value, type) and issubclass(value, APIView):
        name = camelcase_to_underscore(attr)
        view = value.as_view()
        setattr(this_module, name, view)<|MERGE_RESOLUTION|>--- conflicted
+++ resolved
@@ -130,13 +130,10 @@
         data['system_job_templates'] = reverse('api:system_job_template_list')
         data['system_jobs'] = reverse('api:system_job_list')
         data['schedules'] = reverse('api:schedule_list')
-<<<<<<< HEAD
         data['roles'] = reverse('api:role_list')
         data['resources'] = reverse('api:resource_list')
-=======
         data['notifiers'] = reverse('api:notifier_list')
         data['notifications'] = reverse('api:notification_list')
->>>>>>> 67d1aa6c
         data['unified_job_templates'] = reverse('api:unified_job_template_list')
         data['unified_jobs'] = reverse('api:unified_job_list')
         data['activity_stream'] = reverse('api:activity_stream_list')
@@ -1315,7 +1312,7 @@
             to_spec = dateutil.parser.parse(to_spec)
 
         host_obj = self.get_parent_object()
-        
+
         return Fact.get_timeline(host_obj.id, module=module_spec, ts_from=from_spec, ts_to=to_spec)
 
     def list(self, *args, **kwargs):
