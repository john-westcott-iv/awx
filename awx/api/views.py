# Copyright (c) 2015 Ansible, Inc.
# All Rights Reserved.

# Python
import os
import cgi
import datetime
import dateutil
import time
import socket
import sys
import errno
import logging
from base64 import b64encode
from collections import OrderedDict

# Django
from django.conf import settings
from django.contrib.auth.models import User
from django.core.cache import cache
from django.core.urlresolvers import reverse
from django.core.exceptions import FieldError
from django.db.models import Q, Count
from django.db import IntegrityError, transaction
from django.shortcuts import get_object_or_404
from django.utils.encoding import smart_text, force_text
from django.utils.safestring import mark_safe
from django.utils.timezone import now
from django.views.decorators.csrf import csrf_exempt
from django.template.loader import render_to_string
from django.core.servers.basehttp import FileWrapper
from django.http import HttpResponse
from django.contrib.contenttypes.models import ContentType


# Django REST Framework
from rest_framework.exceptions import PermissionDenied, ParseError
from rest_framework.parsers import FormParser
from rest_framework.permissions import AllowAny, IsAuthenticated
from rest_framework.response import Response
from rest_framework.settings import api_settings
from rest_framework.views import exception_handler
from rest_framework import status

# Django REST Framework YAML
from rest_framework_yaml.parsers import YAMLParser
from rest_framework_yaml.renderers import YAMLRenderer

# QSStats
import qsstats

# ANSIConv
import ansiconv

# Python Social Auth
from social.backends.utils import load_backends

# AWX
from awx.main.task_engine import TaskSerializer, TASK_FILE, TEMPORARY_TASK_FILE
from awx.main.tasks import send_notifications
from awx.main.access import get_user_queryset
from awx.main.ha import is_ha_environment
from awx.api.authentication import TaskAuthentication, TokenGetAuthentication
from awx.api.utils.decorators import paginated
from awx.api.generics import get_view_name
from awx.api.generics import * # noqa
from awx.api.license import feature_enabled, feature_exists, LicenseForbids
from awx.main.models import * # noqa
from awx.main.utils import * # noqa
from awx.api.permissions import * # noqa
from awx.api.renderers import * # noqa
from awx.api.serializers import * # noqa
from awx.api.metadata import RoleMetadata
from awx.main.utils import emit_websocket_notification
from awx.main.conf import tower_settings

logger = logging.getLogger('awx.api.views')

def api_exception_handler(exc, context):
    '''
    Override default API exception handler to catch IntegrityError exceptions.
    '''
    if isinstance(exc, IntegrityError):
        exc = ParseError(exc.args[0])
    if isinstance(exc, FieldError):
        exc = ParseError(exc.args[0])
    return exception_handler(exc, context)

class ApiRootView(APIView):

    authentication_classes = []
    permission_classes = (AllowAny,)
    view_name = 'REST API'

    def get(self, request, format=None):
        ''' list supported API versions '''

        current = reverse('api:api_v1_root_view', args=[])
        data = dict(
            description = 'Ansible Tower REST API',
            current_version = current,
            available_versions = dict(
                v1 = current
            )
        )
        return Response(data)

class ApiV1RootView(APIView):

    authentication_classes = []
    permission_classes = (AllowAny,)
    view_name = 'Version 1'

    def get(self, request, format=None):
        ''' list top level resources '''

        data = OrderedDict()
        data['authtoken'] = reverse('api:auth_token_view')
        data['ping'] = reverse('api:api_v1_ping_view')
        data['config'] = reverse('api:api_v1_config_view')
        data['settings'] = reverse('api:settings_list')
        data['me'] = reverse('api:user_me_list')
        data['dashboard'] = reverse('api:dashboard_view')
        data['organizations'] = reverse('api:organization_list')
        data['users'] = reverse('api:user_list')
        data['projects'] = reverse('api:project_list')
        data['teams'] = reverse('api:team_list')
        data['credentials'] = reverse('api:credential_list')
        data['inventory'] = reverse('api:inventory_list')
        data['inventory_scripts'] = reverse('api:inventory_script_list')
        data['inventory_sources'] = reverse('api:inventory_source_list')
        data['groups'] = reverse('api:group_list')
        data['hosts'] = reverse('api:host_list')
        data['job_templates'] = reverse('api:job_template_list')
        data['jobs'] = reverse('api:job_list')
        data['job_events'] = reverse('api:job_event_list')
        data['ad_hoc_commands'] = reverse('api:ad_hoc_command_list')
        data['system_job_templates'] = reverse('api:system_job_template_list')
        data['system_jobs'] = reverse('api:system_job_list')
        data['schedules'] = reverse('api:schedule_list')
        data['roles'] = reverse('api:role_list')
        data['notification_templates'] = reverse('api:notification_template_list')
        data['notifications'] = reverse('api:notification_list')
        data['labels'] = reverse('api:label_list')
        data['unified_job_templates'] = reverse('api:unified_job_template_list')
        data['unified_jobs'] = reverse('api:unified_job_list')
        data['activity_stream'] = reverse('api:activity_stream_list')
        return Response(data)


class ApiV1PingView(APIView):
    """A simple view that reports very basic information about this Tower
    instance, which is acceptable to be public information.
    """
    permission_classes = (AllowAny,)
    authentication_classes = ()
    view_name = 'Ping'
    new_in_210 = True

    def get(self, request, format=None):
        """Return some basic information about this Tower instance.

        Everything returned here should be considered public / insecure, as
        this requires no auth and is intended for use by the installer process.
        """
        # Most of this response is canned; just build the dictionary.
        response = {
            'ha': is_ha_environment(),
            'role': Instance.objects.my_role(),
            'version': get_awx_version(),
        }

        # If this is an HA environment, we also include the IP address of
        # all of the instances.
        #
        # Set up a default structure.
        response['instances'] = {
            'primary': None,
            'secondaries': [],
        }

        # Add all of the instances into the structure.
        for instance in Instance.objects.all():
            if instance.primary:
                response['instances']['primary'] = instance.hostname
            else:
                response['instances']['secondaries'].append(instance.hostname)
        response['instances']['secondaries'].sort()

        # Done; return the response.
        return Response(response)


class ApiV1ConfigView(APIView):

    permission_classes = (IsAuthenticated,)
    view_name = 'Configuration'

    def get(self, request, format=None):
        '''Return various sitewide configuration settings.'''

        license_reader = TaskSerializer()
        license_data   = license_reader.from_database(show_key=request.user.is_superuser or request.user.is_system_auditor)
        if license_data and 'features' in license_data and 'activity_streams' in license_data['features']:
            license_data['features']['activity_streams'] &= tower_settings.ACTIVITY_STREAM_ENABLED

        pendo_state = tower_settings.PENDO_TRACKING_STATE if tower_settings.PENDO_TRACKING_STATE in ('off', 'anonymous', 'detailed') else 'off'

        data = dict(
            time_zone=settings.TIME_ZONE,
            license_info=license_data,
            version=get_awx_version(),
            ansible_version=get_ansible_version(),
            eula=render_to_string("eula.md"),
            analytics_status=pendo_state
        )

        # If LDAP is enabled, user_ldap_fields will return a list of field
        # names that are managed by LDAP and should be read-only for users with
        # a non-empty ldap_dn attribute.
        if getattr(settings, 'AUTH_LDAP_SERVER_URI', None) and feature_enabled('ldap'):
            user_ldap_fields = ['username', 'password']
            user_ldap_fields.extend(getattr(settings, 'AUTH_LDAP_USER_ATTR_MAP', {}).keys())
            user_ldap_fields.extend(getattr(settings, 'AUTH_LDAP_USER_FLAGS_BY_GROUP', {}).keys())
            data['user_ldap_fields'] = user_ldap_fields

        if request.user.is_superuser \
                or request.user.is_system_auditor \
                or Organization.accessible_objects(request.user, 'admin_role').exists() \
                or Organization.accessible_objects(request.user, 'auditor_role').exists():
            data.update(dict(
                project_base_dir = settings.PROJECTS_ROOT,
                project_local_paths = Project.get_local_path_choices(),
            ))

        return Response(data)

    def post(self, request):
        if not request.user.is_superuser:
            return Response(None, status=status.HTTP_404_NOT_FOUND)
        if not isinstance(request.data, dict):
            return Response({"error": "Invalid license data"}, status=status.HTTP_400_BAD_REQUEST)
        if "eula_accepted" not in request.data:
            return Response({"error": "Missing 'eula_accepted' property"}, status=status.HTTP_400_BAD_REQUEST)
        try:
            eula_accepted = to_python_boolean(request.data["eula_accepted"])
        except ValueError:
            return Response({"error": "'eula_accepted' value is invalid"}, status=status.HTTP_400_BAD_REQUEST)

        if not eula_accepted:
            return Response({"error": "'eula_accepted' must be True"}, status=status.HTTP_400_BAD_REQUEST)
        request.data.pop("eula_accepted")
        try:
            data_actual = json.dumps(request.data)
        except Exception:
            # FIX: Log
            return Response({"error": "Invalid JSON"}, status=status.HTTP_400_BAD_REQUEST)
        license_reader = TaskSerializer()
        try:
            license_data = license_reader.from_string(data_actual)
        except Exception:
            # FIX: Log
            return Response({"error": "Invalid License"}, status=status.HTTP_400_BAD_REQUEST)

        # If the license is valid, write it to disk.
        if license_data['valid_key']:
            tower_settings.LICENSE = data_actual
            tower_settings.TOWER_URL_BASE = "{}://{}".format(request.scheme, request.get_host())
            # Clear cache when license is updated.
            cache.clear()
            return Response(license_data)

        return Response({"error": "Invalid license"}, status=status.HTTP_400_BAD_REQUEST)

    def delete(self, request):
        if not request.user.is_superuser:
            return Response(None, status=status.HTTP_404_NOT_FOUND)

        # Remove license file
        has_error = None
        for fname in (TEMPORARY_TASK_FILE, TASK_FILE):
            try:
                os.remove(fname)
            except OSError as e:
                if e.errno != errno.ENOENT:
                    has_error = e.errno
                    break

        TowerSettings.objects.filter(key="LICENSE").delete()
        # Clear cache when license is updated.
        cache.clear()

        # Only stop mongod if license removal succeeded
        if has_error is None:
            return Response(status=status.HTTP_204_NO_CONTENT)
        else:
            return Response({"error": "Failed to remove license (%s)" % has_error}, status=status.HTTP_400_BAD_REQUEST)

class DashboardView(APIView):

    view_name = "Dashboard"
    new_in_14 = True

    def get(self, request, format=None):
        ''' Show Dashboard Details '''
        data = OrderedDict()
        data['related'] = {'jobs_graph': reverse('api:dashboard_jobs_graph_view')}
        user_inventory = get_user_queryset(request.user, Inventory)
        inventory_with_failed_hosts = user_inventory.filter(hosts_with_active_failures__gt=0)
        user_inventory_external = user_inventory.filter(has_inventory_sources=True)
        failed_inventory = sum(i.inventory_sources_with_failures for i in user_inventory)
        data['inventories'] = {'url': reverse('api:inventory_list'),
                               'total': user_inventory.count(),
                               'total_with_inventory_source': user_inventory_external.count(),
                               'job_failed': inventory_with_failed_hosts.count(),
                               'inventory_failed': failed_inventory}
        user_inventory_sources = get_user_queryset(request.user, InventorySource)
        rax_inventory_sources = user_inventory_sources.filter(source='rax')
        rax_inventory_failed = rax_inventory_sources.filter(status='failed')
        ec2_inventory_sources = user_inventory_sources.filter(source='ec2')
        ec2_inventory_failed = ec2_inventory_sources.filter(status='failed')
        data['inventory_sources'] = {}
        data['inventory_sources']['rax'] = {'url': reverse('api:inventory_source_list') + "?source=rax",
                                            'label': 'Rackspace',
                                            'failures_url': reverse('api:inventory_source_list') + "?source=rax&status=failed",
                                            'total': rax_inventory_sources.count(),
                                            'failed': rax_inventory_failed.count()}
        data['inventory_sources']['ec2'] = {'url': reverse('api:inventory_source_list') + "?source=ec2",
                                            'failures_url': reverse('api:inventory_source_list') + "?source=ec2&status=failed",
                                            'label': 'Amazon EC2',
                                            'total': ec2_inventory_sources.count(),
                                            'failed': ec2_inventory_failed.count()}

        user_groups = get_user_queryset(request.user, Group)
        groups_job_failed = (Group.objects.filter(hosts_with_active_failures__gt=0) | Group.objects.filter(groups_with_active_failures__gt=0)).count()
        groups_inventory_failed = Group.objects.filter(inventory_sources__last_job_failed=True).count()
        data['groups'] = {'url': reverse('api:group_list'),
                          'failures_url': reverse('api:group_list') + "?has_active_failures=True",
                          'total': user_groups.count(),
                          'job_failed': groups_job_failed,
                          'inventory_failed': groups_inventory_failed}

        user_hosts = get_user_queryset(request.user, Host)
        user_hosts_failed = user_hosts.filter(has_active_failures=True)
        data['hosts'] = {'url': reverse('api:host_list'),
                         'failures_url': reverse('api:host_list') + "?has_active_failures=True",
                         'total': user_hosts.count(),
                         'failed': user_hosts_failed.count()}

        user_projects = get_user_queryset(request.user, Project)
        user_projects_failed = user_projects.filter(last_job_failed=True)
        data['projects'] = {'url': reverse('api:project_list'),
                            'failures_url': reverse('api:project_list') + "?last_job_failed=True",
                            'total': user_projects.count(),
                            'failed': user_projects_failed.count()}

        git_projects = user_projects.filter(scm_type='git')
        git_failed_projects = git_projects.filter(last_job_failed=True)
        svn_projects = user_projects.filter(scm_type='svn')
        svn_failed_projects = svn_projects.filter(last_job_failed=True)
        hg_projects = user_projects.filter(scm_type='hg')
        hg_failed_projects = hg_projects.filter(last_job_failed=True)
        data['scm_types'] = {}
        data['scm_types']['git'] = {'url': reverse('api:project_list') + "?scm_type=git",
                                    'label': 'Git',
                                    'failures_url': reverse('api:project_list') + "?scm_type=git&last_job_failed=True",
                                    'total': git_projects.count(),
                                    'failed': git_failed_projects.count()}
        data['scm_types']['svn'] = {'url': reverse('api:project_list') + "?scm_type=svn",
                                    'label': 'Subversion',
                                    'failures_url': reverse('api:project_list') + "?scm_type=svn&last_job_failed=True",
                                    'total': svn_projects.count(),
                                    'failed': svn_failed_projects.count()}
        data['scm_types']['hg'] = {'url': reverse('api:project_list') + "?scm_type=hg",
                                   'label': 'Mercurial',
                                   'failures_url': reverse('api:project_list') + "?scm_type=hg&last_job_failed=True",
                                   'total': hg_projects.count(),
                                   'failed': hg_failed_projects.count()}

        user_jobs = get_user_queryset(request.user, Job)
        user_failed_jobs = user_jobs.filter(failed=True)
        data['jobs'] = {'url': reverse('api:job_list'),
                        'failure_url': reverse('api:job_list') + "?failed=True",
                        'total': user_jobs.count(),
                        'failed': user_failed_jobs.count()}

        user_list = get_user_queryset(request.user, User)
        team_list = get_user_queryset(request.user, Team)
        credential_list = get_user_queryset(request.user, Credential)
        job_template_list = get_user_queryset(request.user, JobTemplate)
        organization_list = get_user_queryset(request.user, Organization)
        data['users'] = {'url': reverse('api:user_list'),
                         'total': user_list.count()}
        data['organizations'] = {'url': reverse('api:organization_list'),
                                 'total': organization_list.count()}
        data['teams'] = {'url': reverse('api:team_list'),
                         'total': team_list.count()}
        data['credentials'] = {'url': reverse('api:credential_list'),
                               'total': credential_list.count()}
        data['job_templates'] = {'url': reverse('api:job_template_list'),
                                 'total': job_template_list.count()}
        return Response(data)

class DashboardJobsGraphView(APIView):

    view_name = "Dashboard Jobs Graphs"
    new_in_200 = True

    def get(self, request, format=None):
        period = request.query_params.get('period', 'month')
        job_type = request.query_params.get('job_type', 'all')

        user_unified_jobs = get_user_queryset(request.user, UnifiedJob)

        success_query = user_unified_jobs.filter(status='successful')
        failed_query = user_unified_jobs.filter(status='failed')

        if job_type == 'inv_sync':
            success_query = success_query.filter(instance_of=InventoryUpdate)
            failed_query = failed_query.filter(instance_of=InventoryUpdate)
        elif job_type == 'playbook_run':
            success_query = success_query.filter(instance_of=Job)
            failed_query = failed_query.filter(instance_of=Job)
        elif job_type == 'scm_update':
            success_query = success_query.filter(instance_of=ProjectUpdate)
            failed_query = failed_query.filter(instance_of=ProjectUpdate)

        success_qss = qsstats.QuerySetStats(success_query, 'finished')
        failed_qss = qsstats.QuerySetStats(failed_query, 'finished')

        start_date = datetime.datetime.utcnow()
        if period == 'month':
            end_date = start_date - dateutil.relativedelta.relativedelta(months=1)
            interval = 'days'
        elif period == 'week':
            end_date = start_date - dateutil.relativedelta.relativedelta(weeks=1)
            interval = 'days'
        elif period == 'day':
            end_date = start_date - dateutil.relativedelta.relativedelta(days=1)
            interval = 'hours'
        else:
            return Response({'error': 'Unknown period "%s"' % str(period)}, status=status.HTTP_400_BAD_REQUEST)

        dashboard_data = {"jobs": {"successful": [], "failed": []}}
        for element in success_qss.time_series(end_date, start_date, interval=interval):
            dashboard_data['jobs']['successful'].append([time.mktime(element[0].timetuple()),
                                                         element[1]])
        for element in failed_qss.time_series(end_date, start_date, interval=interval):
            dashboard_data['jobs']['failed'].append([time.mktime(element[0].timetuple()),
                                                     element[1]])
        return Response(dashboard_data)


class ScheduleList(ListAPIView):

    view_name = "Schedules"
    model = Schedule
    serializer_class = ScheduleSerializer
    new_in_148 = True

class ScheduleDetail(RetrieveUpdateDestroyAPIView):

    model = Schedule
    serializer_class = ScheduleSerializer
    new_in_148 = True

class ScheduleUnifiedJobsList(SubListAPIView):

    model = UnifiedJob
    serializer_class = UnifiedJobSerializer
    parent_model = Schedule
    relationship = 'unifiedjob_set'
    view_name = 'Schedule Jobs List'
    new_in_148 = True

class AuthView(APIView):

    authentication_classes = []
    permission_classes = (AllowAny,)
    new_in_240 = True

    def get(self, request):
        data = OrderedDict()
        err_backend, err_message = request.session.get('social_auth_error', (None, None))
        auth_backends = load_backends(settings.AUTHENTICATION_BACKENDS).items()
        # Return auth backends in consistent order: Google, GitHub, SAML.
        auth_backends.sort(key=lambda x: 'g' if x[0] == 'google-oauth2' else x[0])
        for name, backend in auth_backends:
            if (not feature_exists('enterprise_auth') and
                not feature_enabled('ldap')) or \
                (not feature_enabled('enterprise_auth') and
                 name in ['saml', 'radius']):
                    continue
            login_url = reverse('social:begin', args=(name,))
            complete_url = request.build_absolute_uri(reverse('social:complete', args=(name,)))
            backend_data = {
                'login_url': login_url,
                'complete_url': complete_url,
            }
            if name == 'saml':
                backend_data['metadata_url'] = reverse('sso:saml_metadata')
                for idp in sorted(settings.SOCIAL_AUTH_SAML_ENABLED_IDPS.keys()):
                    saml_backend_data = dict(backend_data.items())
                    saml_backend_data['login_url'] = '%s?idp=%s' % (login_url, idp)
                    full_backend_name = '%s:%s' % (name, idp)
                    if err_backend == full_backend_name and err_message:
                        saml_backend_data['error'] = err_message
                    data[full_backend_name] = saml_backend_data
            else:
                if err_backend == name and err_message:
                    backend_data['error'] = err_message
                data[name] = backend_data
        return Response(data)

class AuthTokenView(APIView):

    authentication_classes = []
    permission_classes = (AllowAny,)
    serializer_class = AuthTokenSerializer
    model = AuthToken

    def get_serializer(self, *args, **kwargs):
        serializer = self.serializer_class(*args, **kwargs)
        # Override when called from browsable API to generate raw data form;
        # update serializer "validated" data to be displayed by the raw data
        # form.
        if hasattr(self, '_raw_data_form_marker'):
            # Always remove read only fields from serializer.
            for name, field in serializer.fields.items():
                if getattr(field, 'read_only', None):
                    del serializer.fields[name]
            serializer._data = self.update_raw_data(serializer.data)
        return serializer

    def post(self, request):
        serializer = self.get_serializer(data=request.data)
        if serializer.is_valid():
            request_hash = AuthToken.get_request_hash(self.request)
            try:
                token = AuthToken.objects.filter(user=serializer.validated_data['user'],
                                                 request_hash=request_hash,
                                                 expires__gt=now(),
                                                 reason='')[0]
                token.refresh()
                if 'username' in request.data:
                    logger.info(smart_text(u"User {} logged in".format(request.data['username'])))
            except IndexError:
                token = AuthToken.objects.create(user=serializer.validated_data['user'],
                                                 request_hash=request_hash)
                if 'username' in request.data:
                    logger.info(smart_text(u"User {} logged in".format(request.data['username'])))
                # Get user un-expired tokens that are not invalidated that are
                # over the configured limit.
                # Mark them as invalid and inform the user
                invalid_tokens = AuthToken.get_tokens_over_limit(serializer.validated_data['user'])
                for t in invalid_tokens:
                    # TODO: send socket notification
                    emit_websocket_notification('/socket.io/control',
                                                'limit_reached',
                                                dict(reason=force_text(AuthToken.reason_long('limit_reached'))),
                                                token_key=t.key)
                    t.invalidate(reason='limit_reached')

            # Note: This header is normally added in the middleware whenever an
            # auth token is included in the request header.
            headers = {
                'Auth-Token-Timeout': int(tower_settings.AUTH_TOKEN_EXPIRATION)
            }
            return Response({'token': token.key, 'expires': token.expires}, headers=headers)
        if 'username' in request.data:
            logger.warning(smart_text(u"Login failed for user {}".format(request.data['username'])))
        return Response(serializer.errors, status=status.HTTP_400_BAD_REQUEST)

class OrganizationCountsMixin(object):

    def get_serializer_context(self, *args, **kwargs):
        full_context = super(OrganizationCountsMixin, self).get_serializer_context(*args, **kwargs)

        if self.request is None:
            return full_context

        db_results = {}
        org_qs = self.model.accessible_objects(self.request.user, 'read_role')
        org_id_list = org_qs.values('id')
        if len(org_id_list) == 0:
            if self.request.method == 'POST':
                full_context['related_field_counts'] = {}
            return full_context

        inv_qs = Inventory.accessible_objects(self.request.user, 'read_role')
        project_qs = Project.accessible_objects(self.request.user, 'read_role')

        # Produce counts of Foreign Key relationships
        db_results['inventories'] = inv_qs\
            .values('organization').annotate(Count('organization')).order_by('organization')

        db_results['teams'] = Team.accessible_objects(
            self.request.user, 'read_role').values('organization').annotate(
            Count('organization')).order_by('organization')

        JT_reference = 'project__organization'
        db_results['job_templates'] = JobTemplate.accessible_objects(
            self.request.user, 'read_role').exclude(job_type='scan').values(JT_reference).annotate(
            Count(JT_reference)).order_by(JT_reference)

        JT_scan_reference = 'inventory__organization'
        db_results['job_templates_scan'] = JobTemplate.accessible_objects(
            self.request.user, 'read_role').filter(job_type='scan').values(JT_scan_reference).annotate(
            Count(JT_scan_reference)).order_by(JT_scan_reference)

        db_results['projects'] = project_qs\
            .values('organization').annotate(Count('organization')).order_by('organization')

        # Other members and admins of organization are always viewable
        db_results['users'] = org_qs.annotate(
            users=Count('member_role__members', distinct=True),
            admins=Count('admin_role__members', distinct=True)
        ).values('id', 'users', 'admins')

        count_context = {}
        for org in org_id_list:
            org_id = org['id']
            count_context[org_id] = {
                'inventories': 0, 'teams': 0, 'users': 0, 'job_templates': 0,
                'admins': 0, 'projects': 0}

        for res in db_results:
            if res == 'job_templates':
                org_reference = JT_reference
            elif res == 'job_templates_scan':
                org_reference = JT_scan_reference
            elif res == 'users':
                org_reference = 'id'
            else:
                org_reference = 'organization'
            for entry in db_results[res]:
                org_id = entry[org_reference]
                if org_id in count_context:
                    if res == 'users':
                        count_context[org_id]['admins'] = entry['admins']
                        count_context[org_id]['users'] = entry['users']
                        continue
                    count_context[org_id][res] = entry['%s__count' % org_reference]

        # Combine the counts for job templates with scan job templates
        for org in org_id_list:
            org_id = org['id']
            if 'job_templates_scan' in count_context[org_id]:
                count_context[org_id]['job_templates'] += count_context[org_id].pop('job_templates_scan')

        full_context['related_field_counts'] = count_context

        return full_context

class OrganizationList(OrganizationCountsMixin, ListCreateAPIView):

    model = Organization
    serializer_class = OrganizationSerializer

    def get_queryset(self):
        qs = Organization.accessible_objects(self.request.user, 'read_role')
        qs = qs.select_related('admin_role', 'auditor_role', 'member_role', 'read_role')
        return qs

    def create(self, request, *args, **kwargs):
        """Create a new organzation.

        If there is already an organization and the license of the Tower
        instance does not permit multiple organizations, then raise
        LicenseForbids.
        """
        # Sanity check: If the multiple organizations feature is disallowed
        # by the license, then we are only willing to create this organization
        # if no organizations exist in the system.
        if (not feature_enabled('multiple_organizations') and
                self.model.objects.exists()):
            raise LicenseForbids('Your Tower license only permits a single '
                                 'organization to exist.')

        # Okay, create the organization as usual.
        return super(OrganizationList, self).create(request, *args, **kwargs)

class OrganizationDetail(RetrieveUpdateDestroyAPIView):

    model = Organization
    serializer_class = OrganizationSerializer

    def get_serializer_context(self, *args, **kwargs):
        full_context = super(OrganizationDetail, self).get_serializer_context(*args, **kwargs)

        if not hasattr(self, 'kwargs'):
            return full_context
        org_id = int(self.kwargs['pk'])

        org_counts = {}
        access_kwargs = {'accessor': self.request.user, 'role_field': 'read_role'}
        direct_counts = Organization.objects.filter(id=org_id).annotate(
            users=Count('member_role__members', distinct=True),
            admins=Count('admin_role__members', distinct=True)
        ).values('users', 'admins')

        if not direct_counts:
            return full_context

        org_counts = direct_counts[0]
        org_counts['inventories'] = Inventory.accessible_objects(**access_kwargs).filter(
            organization__id=org_id).count()
        org_counts['teams'] = Team.accessible_objects(**access_kwargs).filter(
            organization__id=org_id).count()
        org_counts['projects'] = Project.accessible_objects(**access_kwargs).filter(
            organization__id=org_id).count()
        org_counts['job_templates'] = JobTemplate.accessible_objects(**access_kwargs).exclude(
            job_type='scan').filter(project__organization__id=org_id).count()
        org_counts['job_templates'] += JobTemplate.accessible_objects(**access_kwargs).filter(
            job_type='scan').filter(inventory__organization__id=org_id).count()

        full_context['related_field_counts'] = {}
        full_context['related_field_counts'][org_id] = org_counts

        return full_context

class OrganizationInventoriesList(SubListAPIView):

    model = Inventory
    serializer_class = InventorySerializer
    parent_model = Organization
    relationship = 'inventories'


class BaseUsersList(SubListCreateAttachDetachAPIView):
    def post(self, request, *args, **kwargs):
        ret = super(BaseUsersList, self).post( request, *args, **kwargs)
        try:
            if request.data.get('is_system_auditor', False):
                # This is a faux-field that just maps to checking the system
                # auditor role member list.. unfortunately this means we can't
                # set it on creation, and thus needs to be set here.
                user = User.objects.get(id=ret.data['id'])
                user.is_system_auditor = request.data['is_system_auditor']
                ret.data['is_system_auditor'] = request.data['is_system_auditor']
        except AttributeError as exc:
            print(exc)
            pass
        return ret

class OrganizationUsersList(BaseUsersList):

    model = User
    serializer_class = UserSerializer
    parent_model = Organization
    relationship = 'member_role.members'

class OrganizationAdminsList(BaseUsersList):

    model = User
    serializer_class = UserSerializer
    parent_model = Organization
    relationship = 'admin_role.members'

class OrganizationProjectsList(SubListCreateAttachDetachAPIView):

    model = Project
    serializer_class = ProjectSerializer
    parent_model = Organization
    relationship = 'projects'
    parent_key = 'organization'

class OrganizationTeamsList(SubListCreateAttachDetachAPIView):

    model = Team
    serializer_class = TeamSerializer
    parent_model = Organization
    relationship = 'teams'
    parent_key = 'organization'

class OrganizationActivityStreamList(SubListAPIView):

    model = ActivityStream
    serializer_class = ActivityStreamSerializer
    parent_model = Organization
    relationship = 'activitystream_set'
    new_in_145 = True

    def get(self, request, *args, **kwargs):
        # Sanity check: Does this license allow activity streams?
        # If not, forbid this request.
        if not feature_enabled('activity_streams'):
            raise LicenseForbids('Your license does not allow use of '
                                 'the activity stream.')

        # Okay, let it through.
        return super(OrganizationActivityStreamList, self).get(request, *args, **kwargs)

class OrganizationNotificationTemplatesList(SubListCreateAttachDetachAPIView):

    model = NotificationTemplate
    serializer_class = NotificationTemplateSerializer
    parent_model = Organization
    relationship = 'notification_templates'
    parent_key = 'organization'

class OrganizationNotificationTemplatesAnyList(SubListCreateAttachDetachAPIView):

    model = NotificationTemplate
    serializer_class = NotificationTemplateSerializer
    parent_model = Organization
    relationship = 'notification_templates_any'

class OrganizationNotificationTemplatesErrorList(SubListCreateAttachDetachAPIView):

    model = NotificationTemplate
    serializer_class = NotificationTemplateSerializer
    parent_model = Organization
    relationship = 'notification_templates_error'

class OrganizationNotificationTemplatesSuccessList(SubListCreateAttachDetachAPIView):

    model = NotificationTemplate
    serializer_class = NotificationTemplateSerializer
    parent_model = Organization
    relationship = 'notification_templates_success'

class OrganizationAccessList(ResourceAccessList):

    model = User # needs to be User for AccessLists's
    resource_model = Organization
    new_in_300 = True

class OrganizationObjectRolesList(SubListAPIView):

    model = Role
    serializer_class = RoleSerializer
    parent_model = Organization
    new_in_300 = True

    def get_queryset(self):
        po = self.get_parent_object()
        content_type = ContentType.objects.get_for_model(self.parent_model)
        return Role.objects.filter(content_type=content_type, object_id=po.pk)

class TeamList(ListCreateAPIView):

    model = Team
    serializer_class = TeamSerializer

    def get_queryset(self):
        qs = Team.accessible_objects(self.request.user, 'read_role').order_by()
        qs = qs.select_related('admin_role', 'read_role', 'member_role', 'organization')
        return qs

class TeamDetail(RetrieveUpdateDestroyAPIView):

    model = Team
    serializer_class = TeamSerializer

class TeamUsersList(BaseUsersList):

    model = User
    serializer_class = UserSerializer
    parent_model = Team
    relationship = 'member_role.members'


class TeamRolesList(SubListCreateAttachDetachAPIView):

    model = Role
    serializer_class = RoleSerializer
    metadata_class = RoleMetadata
    parent_model = Team
    relationship='member_role.children'

    def get_queryset(self):
        team = get_object_or_404(Team, pk=self.kwargs['pk'])
        if not self.request.user.can_access(Team, 'read', team):
            raise PermissionDenied()
        return Role.filter_visible_roles(self.request.user, team.member_role.children.all().exclude(pk=team.read_role.pk))

    def post(self, request, *args, **kwargs):
        # Forbid implicit role creation here
        sub_id = request.data.get('id', None)
        if not sub_id:
            data = dict(msg="Role 'id' field is missing.")
            return Response(data, status=status.HTTP_400_BAD_REQUEST)

        role = get_object_or_400(Role, pk=sub_id)
        org_content_type = ContentType.objects.get_for_model(Organization)
        if role.content_type == org_content_type:
            data = dict(msg="You cannot assign an Organization role as a child role for a Team.")
            return Response(data, status=status.HTTP_400_BAD_REQUEST)

        team = get_object_or_404(Team, pk=self.kwargs['pk'])
        credential_content_type = ContentType.objects.get_for_model(Credential)
        if role.content_type == credential_content_type:
            if not role.content_object.organization or role.content_object.organization.id != team.organization.id:
                data = dict(msg="You cannot grant credential access to a team when the Organization field isn't set, or belongs to a different organization")
                return Response(data, status=status.HTTP_400_BAD_REQUEST)

        return super(TeamRolesList, self).post(request, *args, **kwargs)

class TeamObjectRolesList(SubListAPIView):

    model = Role
    serializer_class = RoleSerializer
    parent_model = Team
    new_in_300 = True

    def get_queryset(self):
        po = self.get_parent_object()
        content_type = ContentType.objects.get_for_model(self.parent_model)
        return Role.objects.filter(content_type=content_type, object_id=po.pk)

class TeamProjectsList(SubListAPIView):

    model = Project
    serializer_class = ProjectSerializer
    parent_model = Team

    def get_queryset(self):
        team = self.get_parent_object()
        self.check_parent_access(team)
        model_ct = ContentType.objects.get_for_model(self.model)
        parent_ct = ContentType.objects.get_for_model(self.parent_model)
        proj_roles = Role.objects.filter(
            Q(ancestors__content_type=parent_ct) & Q(ancestors__object_id=team.pk),
            content_type=model_ct
        )
        return self.model.accessible_objects(self.request.user, 'read_role').filter(pk__in=[t.content_object.pk for t in proj_roles])

class TeamActivityStreamList(SubListAPIView):

    model = ActivityStream
    serializer_class = ActivityStreamSerializer
    parent_model = Team
    relationship = 'activitystream_set'
    new_in_145 = True

    def get(self, request, *args, **kwargs):
        # Sanity check: Does this license allow activity streams?
        # If not, forbid this request.
        if not feature_enabled('activity_streams'):
            raise LicenseForbids('Your license does not allow use of '
                                 'the activity stream.')

        # Okay, let it through.
        return super(TeamActivityStreamList, self).get(request, *args, **kwargs)

    def get_queryset(self):
        parent = self.get_parent_object()
        self.check_parent_access(parent)

        qs = self.request.user.get_queryset(self.model)
        return qs.filter(Q(team=parent) |
                         Q(project__in=Project.accessible_objects(parent, 'read_role')) |
                         Q(credential__in=Credential.accessible_objects(parent, 'read_role')))

class TeamAccessList(ResourceAccessList):

    model = User # needs to be User for AccessLists's
    resource_model = Team
    new_in_300 = True

class ProjectList(ListCreateAPIView):

    model = Project
    serializer_class = ProjectSerializer

    def get_queryset(self):
        projects_qs = Project.accessible_objects(self.request.user, 'read_role')
        projects_qs = projects_qs.select_related(
            'organization',
            'admin_role',
            'use_role',
            'update_role',
            'read_role',
        )
        return projects_qs

    def get(self, request, *args, **kwargs):
        # Not optimal, but make sure the project status and last_updated fields
        # are up to date here...
        projects_qs = Project.objects
        projects_qs = projects_qs.select_related('current_job', 'last_job')
        for project in projects_qs:
            project._set_status_and_last_job_run()
        return super(ProjectList, self).get(request, *args, **kwargs)

class ProjectDetail(RetrieveUpdateDestroyAPIView):

    model = Project
    serializer_class = ProjectSerializer

    def destroy(self, request, *args, **kwargs):
        obj = self.get_object()
        can_delete = request.user.can_access(Project, 'delete', obj)
        if not can_delete:
            raise PermissionDenied("Cannot delete project.")
        for pu in obj.project_updates.filter(status__in=['new', 'pending', 'waiting', 'running']):
            pu.cancel()
        return super(ProjectDetail, self).destroy(request, *args, **kwargs)

class ProjectPlaybooks(RetrieveAPIView):

    model = Project
    serializer_class = ProjectPlaybooksSerializer

class ProjectTeamsList(ListAPIView):

    model = Team
    serializer_class = TeamSerializer

    def get_queryset(self):
        p = get_object_or_404(Project, pk=self.kwargs['pk'])
        if not self.request.user.can_access(Project, 'read', p):
            raise PermissionDenied()
        project_ct = ContentType.objects.get_for_model(Project)
        team_ct = ContentType.objects.get_for_model(self.model)
        all_roles = Role.objects.filter(Q(descendents__content_type=project_ct) & Q(descendents__object_id=p.pk), content_type=team_ct)
        return self.model.accessible_objects(self.request.user, 'read_role').filter(pk__in=[t.content_object.pk for t in all_roles])

class ProjectSchedulesList(SubListCreateAttachDetachAPIView):

    view_name = "Project Schedules"

    model = Schedule
    serializer_class = ScheduleSerializer
    parent_model = Project
    relationship = 'schedules'
    parent_key = 'unified_job_template'
    new_in_148 = True

class ProjectActivityStreamList(SubListAPIView):

    model = ActivityStream
    serializer_class = ActivityStreamSerializer
    parent_model = Project
    relationship = 'activitystream_set'
    new_in_145 = True

    def get(self, request, *args, **kwargs):
        # Sanity check: Does this license allow activity streams?
        # If not, forbid this request.
        if not feature_enabled('activity_streams'):
            raise LicenseForbids('Your license does not allow use of '
                                 'the activity stream.')

        # Okay, let it through.
        return super(ProjectActivityStreamList, self).get(request, *args, **kwargs)

    def get_queryset(self):
        parent = self.get_parent_object()
        self.check_parent_access(parent)
        qs = self.request.user.get_queryset(self.model)
        if parent is None:
            return qs
        elif parent.credential is None:
            return qs.filter(project=parent)
        return qs.filter(Q(project=parent) | Q(credential=parent.credential))

class ProjectNotificationTemplatesAnyList(SubListCreateAttachDetachAPIView):

    model = NotificationTemplate
    serializer_class = NotificationTemplateSerializer
    parent_model = Project
    relationship = 'notification_templates_any'

class ProjectNotificationTemplatesErrorList(SubListCreateAttachDetachAPIView):

    model = NotificationTemplate
    serializer_class = NotificationTemplateSerializer
    parent_model = Project
    relationship = 'notification_templates_error'

class ProjectNotificationTemplatesSuccessList(SubListCreateAttachDetachAPIView):

    model = NotificationTemplate
    serializer_class = NotificationTemplateSerializer
    parent_model = Project
    relationship = 'notification_templates_success'

class ProjectUpdatesList(SubListAPIView):

    model = ProjectUpdate
    serializer_class = ProjectUpdateSerializer
    parent_model = Project
    relationship = 'project_updates'
    new_in_13 = True

class ProjectUpdateView(RetrieveAPIView):

    model = Project
    serializer_class = ProjectUpdateViewSerializer
    permission_classes = (ProjectUpdatePermission,)
    new_in_13 = True

    def post(self, request, *args, **kwargs):
        obj = self.get_object()
        if obj.can_update:
            project_update = obj.update()
            if not project_update:
                return Response({}, status=status.HTTP_400_BAD_REQUEST)
            else:
                headers = {'Location': project_update.get_absolute_url()}
                return Response({'project_update': project_update.id},
                                headers=headers,
                                status=status.HTTP_202_ACCEPTED)
        else:
            return self.http_method_not_allowed(request, *args, **kwargs)

class ProjectUpdateDetail(RetrieveDestroyAPIView):

    model = ProjectUpdate
    serializer_class = ProjectUpdateSerializer
    new_in_13 = True

class ProjectUpdateCancel(RetrieveAPIView):

    model = ProjectUpdate
    serializer_class = ProjectUpdateCancelSerializer
    is_job_cancel = True
    new_in_13 = True

    def post(self, request, *args, **kwargs):
        obj = self.get_object()
        if obj.can_cancel:
            obj.cancel()
            return Response(status=status.HTTP_202_ACCEPTED)
        else:
            return self.http_method_not_allowed(request, *args, **kwargs)

class ProjectUpdateNotificationsList(SubListAPIView):

    model = Notification
    serializer_class = NotificationSerializer
    parent_model = ProjectUpdate
    relationship = 'notifications'

class ProjectAccessList(ResourceAccessList):

    model = User # needs to be User for AccessLists's
    resource_model = Project
    new_in_300 = True

class ProjectObjectRolesList(SubListAPIView):

    model = Role
    serializer_class = RoleSerializer
    parent_model = Project
    new_in_300 = True

    def get_queryset(self):
        po = self.get_parent_object()
        content_type = ContentType.objects.get_for_model(self.parent_model)
        return Role.objects.filter(content_type=content_type, object_id=po.pk)

class UserList(ListCreateAPIView):

    model = User
    serializer_class = UserSerializer

    def post(self, request, *args, **kwargs):
        ret = super(UserList, self).post( request, *args, **kwargs)
        try:
            if request.data.get('is_system_auditor', False):
                # This is a faux-field that just maps to checking the system
                # auditor role member list.. unfortunately this means we can't
                # set it on creation, and thus needs to be set here.
                user = User.objects.get(id=ret.data['id'])
                user.is_system_auditor = request.data['is_system_auditor']
                ret.data['is_system_auditor'] = request.data['is_system_auditor']
        except AttributeError as exc:
            print(exc)
            pass
        return ret

class UserMeList(ListAPIView):

    model = User
    serializer_class = UserSerializer
    view_name = 'Me'

    def get_queryset(self):
        return self.model.objects.filter(pk=self.request.user.pk)

class UserTeamsList(ListAPIView):

    model = User
    serializer_class = TeamSerializer

    def get_queryset(self):
        u = get_object_or_404(User, pk=self.kwargs['pk'])
        if not self.request.user.can_access(User, 'read', u):
            raise PermissionDenied()
        return Team.accessible_objects(self.request.user, 'read_role').filter(member_role__members=u)

class UserRolesList(SubListCreateAttachDetachAPIView):

    model = Role
    serializer_class = RoleSerializer
    metadata_class = RoleMetadata
    parent_model = User
    relationship='roles'
    permission_classes = (IsAuthenticated,)

    def get_queryset(self):
        u = get_object_or_404(User, pk=self.kwargs['pk'])
        if not self.request.user.can_access(User, 'read', u):
            raise PermissionDenied()
        content_type = ContentType.objects.get_for_model(User)

        return Role.filter_visible_roles(self.request.user, u.roles.all()) \
                   .exclude(content_type=content_type, object_id=u.id)

    def post(self, request, *args, **kwargs):
        # Forbid implicit role creation here
        sub_id = request.data.get('id', None)
        if not sub_id:
            data = dict(msg="Role 'id' field is missing.")
            return Response(data, status=status.HTTP_400_BAD_REQUEST)

        if sub_id == self.request.user.admin_role.pk:
            raise PermissionDenied('You may not perform any action with your own admin_role.')

        user = get_object_or_400(User, pk=self.kwargs['pk'])
        role = get_object_or_400(Role, pk=sub_id)
        user_content_type = ContentType.objects.get_for_model(User)
        if role.content_type == user_content_type:
            raise PermissionDenied('You may not change the membership of a users admin_role')

        credential_content_type = ContentType.objects.get_for_model(Credential)
        if role.content_type == credential_content_type:
            if role.content_object.organization and user not in role.content_object.organization.member_role:
                data = dict(msg="You cannot grant credential access to a user not in the credentials' organization")
                return Response(data, status=status.HTTP_400_BAD_REQUEST)

            if not role.content_object.organization and not request.user.is_superuser:
                data = dict(msg="You cannot grant private credential access to another user")
                return Response(data, status=status.HTTP_400_BAD_REQUEST)


        return super(UserRolesList, self).post(request, *args, **kwargs)

    def check_parent_access(self, parent=None):
        # We hide roles that shouldn't be seen in our queryset
        return True

class UserProjectsList(SubListAPIView):

    model = Project
    serializer_class = ProjectSerializer
    parent_model = User

    def get_queryset(self):
        parent = self.get_parent_object()
        self.check_parent_access(parent)
        my_qs = Project.accessible_objects(self.request.user, 'read_role')
        user_qs = Project.accessible_objects(parent, 'read_role')
        return my_qs & user_qs

class UserOrganizationsList(OrganizationCountsMixin, SubListAPIView):

    model = Organization
    serializer_class = OrganizationSerializer
    parent_model = User
    relationship = 'organizations'

    def get_queryset(self):
        parent = self.get_parent_object()
        self.check_parent_access(parent)
        my_qs = Organization.accessible_objects(self.request.user, 'read_role')
        user_qs = Organization.objects.filter(member_role__members=parent)
        return my_qs & user_qs

class UserAdminOfOrganizationsList(OrganizationCountsMixin, SubListAPIView):

    model = Organization
    serializer_class = OrganizationSerializer
    parent_model = User
    relationship = 'admin_of_organizations'

    def get_queryset(self):
        parent = self.get_parent_object()
        self.check_parent_access(parent)
        my_qs = Organization.accessible_objects(self.request.user, 'read_role')
        user_qs = Organization.objects.filter(admin_role__members=parent)
        return my_qs & user_qs

class UserActivityStreamList(SubListAPIView):

    model = ActivityStream
    serializer_class = ActivityStreamSerializer
    parent_model = User
    relationship = 'activitystream_set'
    new_in_145 = True

    def get(self, request, *args, **kwargs):
        # Sanity check: Does this license allow activity streams?
        # If not, forbid this request.
        if not feature_enabled('activity_streams'):
            raise LicenseForbids('Your license does not allow use of '
                                 'the activity stream.')

        # Okay, let it through.
        return super(UserActivityStreamList, self).get(request, *args, **kwargs)

    def get_queryset(self):
        parent = self.get_parent_object()
        self.check_parent_access(parent)
        qs = self.request.user.get_queryset(self.model)
        return qs.filter(Q(actor=parent) | Q(user__in=[parent]))


class UserDetail(RetrieveUpdateDestroyAPIView):

    model = User
    serializer_class = UserSerializer

    def update_filter(self, request, *args, **kwargs):
        ''' make sure non-read-only fields that can only be edited by admins, are only edited by admins '''
        obj = self.get_object()
        can_change = request.user.can_access(User, 'change', obj, request.data)
        can_admin = request.user.can_access(User, 'admin', obj, request.data)

        su_only_edit_fields = ('is_superuser', 'is_system_auditor')
        admin_only_edit_fields = ('last_name', 'first_name', 'username', 'is_active')

        fields_to_check = ()
        if not request.user.is_superuser:
            fields_to_check += su_only_edit_fields

        if can_change and not can_admin:
            fields_to_check += admin_only_edit_fields

        bad_changes = {}
        for field in fields_to_check:
            left = getattr(obj, field, None)
            right = request.data.get(field, None)
            if left is not None and right is not None and left != right:
                bad_changes[field] = (left, right)
        if bad_changes:
            raise PermissionDenied('Cannot change %s.' % ', '.join(bad_changes.keys()))

    def destroy(self, request, *args, **kwargs):
        obj = self.get_object()
        can_delete = request.user.can_access(User, 'delete', obj)
        if not can_delete:
            raise PermissionDenied('Cannot delete user.')
        return super(UserDetail, self).destroy(request, *args, **kwargs)

class UserAccessList(ResourceAccessList):

    model = User # needs to be User for AccessLists's
    resource_model = User
    new_in_300 = True


class CredentialList(ListCreateAPIView):

    model = Credential
    serializer_class = CredentialSerializerCreate


class CredentialOwnerUsersList(SubListAPIView):

    model = User
    serializer_class = UserSerializer
    parent_model = Credential
    relationship = 'admin_role.members'
    new_in_300 = True


class CredentialOwnerTeamsList(SubListAPIView):

    model = Team
    serializer_class = TeamSerializer
    parent_model = Credential
    new_in_300 = True

    def get_queryset(self):
        credential = get_object_or_404(self.parent_model, pk=self.kwargs['pk'])
        if not self.request.user.can_access(Credential, 'read', credential):
            raise PermissionDenied()

        content_type = ContentType.objects.get_for_model(self.model)
        teams = [c.content_object.pk for c in credential.admin_role.parents.filter(content_type=content_type)]

        return self.model.objects.filter(pk__in=teams)


class UserCredentialsList(SubListCreateAPIView):

    model = Credential
    serializer_class = UserCredentialSerializerCreate
    parent_model = User
    parent_key = 'user'

    def get_queryset(self):
        user = self.get_parent_object()
        self.check_parent_access(user)

        visible_creds = Credential.accessible_objects(self.request.user, 'read_role')
        user_creds = Credential.accessible_objects(user, 'read_role')
        return user_creds & visible_creds


class TeamCredentialsList(SubListCreateAPIView):

    model = Credential
    serializer_class = TeamCredentialSerializerCreate
    parent_model = Team
    parent_key = 'team'

    def get_queryset(self):
        team = self.get_parent_object()
        self.check_parent_access(team)

        visible_creds = Credential.accessible_objects(self.request.user, 'read_role')
        team_creds = Credential.objects.filter(Q(use_role__parents=team.member_role) | Q(admin_role__parents=team.member_role))
        return (team_creds & visible_creds).distinct()


class OrganizationCredentialList(SubListCreateAPIView):

    model = Credential
    serializer_class = OrganizationCredentialSerializerCreate
    parent_model = Organization
    parent_key = 'organization'

    def get_queryset(self):
        organization = self.get_parent_object()
        self.check_parent_access(organization)

        user_visible = Credential.accessible_objects(self.request.user, 'read_role').all()
        org_set = Credential.accessible_objects(organization.admin_role, 'read_role').all()

        if self.request.user.is_superuser or self.request.user.is_system_auditor:
            return org_set

        return org_set & user_visible


class CredentialDetail(RetrieveUpdateDestroyAPIView):

    model = Credential
    serializer_class = CredentialSerializer

class CredentialActivityStreamList(SubListAPIView):

    model = ActivityStream
    serializer_class = ActivityStreamSerializer
    parent_model = Credential
    relationship = 'activitystream_set'
    new_in_145 = True

    def get(self, request, *args, **kwargs):
        # Sanity check: Does this license allow activity streams?
        # If not, forbid this request.
        if not feature_enabled('activity_streams'):
            raise LicenseForbids('Your license does not allow use of '
                                 'the activity stream.')

        # Okay, let it through.
        return super(CredentialActivityStreamList, self).get(request, *args, **kwargs)

class CredentialAccessList(ResourceAccessList):

    model = User # needs to be User for AccessLists's
    resource_model = Credential
    new_in_300 = True

class CredentialObjectRolesList(SubListAPIView):

    model = Role
    serializer_class = RoleSerializer
    parent_model = Credential
    new_in_300 = True

    def get_queryset(self):
        po = self.get_parent_object()
        content_type = ContentType.objects.get_for_model(self.parent_model)
        return Role.objects.filter(content_type=content_type, object_id=po.pk)

class InventoryScriptList(ListCreateAPIView):

    model = CustomInventoryScript
    serializer_class = CustomInventoryScriptSerializer

class InventoryScriptDetail(RetrieveUpdateDestroyAPIView):

    model = CustomInventoryScript
    serializer_class = CustomInventoryScriptSerializer

    def destroy(self, request, *args, **kwargs):
        instance = self.get_object()
        can_delete = request.user.can_access(self.model, 'delete', instance)
        if not can_delete:
            raise PermissionDenied("Cannot delete inventory script.")
        for inv_src in InventorySource.objects.filter(source_script=instance):
            inv_src.source_script = None
            inv_src.save()
        return super(InventoryScriptDetail, self).destroy(request, *args, **kwargs)

class InventoryScriptObjectRolesList(SubListAPIView):

    model = Role
    serializer_class = RoleSerializer
    parent_model = CustomInventoryScript
    new_in_300 = True

    def get_queryset(self):
        po = self.get_parent_object()
        content_type = ContentType.objects.get_for_model(self.parent_model)
        return Role.objects.filter(content_type=content_type, object_id=po.pk)

class InventoryList(ListCreateAPIView):

    model = Inventory
    serializer_class = InventorySerializer

    def get_queryset(self):
        qs = Inventory.accessible_objects(self.request.user, 'read_role')
        qs = qs.select_related('admin_role', 'read_role', 'update_role', 'use_role', 'adhoc_role')
        return qs

class InventoryDetail(RetrieveUpdateDestroyAPIView):

    model = Inventory
    serializer_class = InventoryDetailSerializer

    def destroy(self, request, *args, **kwargs):
        with ignore_inventory_computed_fields():
            with ignore_inventory_group_removal():
                return super(InventoryDetail, self).destroy(request, *args, **kwargs)

class InventoryActivityStreamList(SubListAPIView):

    model = ActivityStream
    serializer_class = ActivityStreamSerializer
    parent_model = Inventory
    relationship = 'activitystream_set'
    new_in_145 = True

    def get(self, request, *args, **kwargs):
        # Sanity check: Does this license allow activity streams?
        # If not, forbid this request.
        if not feature_enabled('activity_streams'):
            raise LicenseForbids('Your license does not allow use of '
                                 'the activity stream.')

        # Okay, let it through.
        return super(InventoryActivityStreamList, self).get(request, *args, **kwargs)

    def get_queryset(self):
        parent = self.get_parent_object()
        self.check_parent_access(parent)
        qs = self.request.user.get_queryset(self.model)
        return qs.filter(Q(inventory=parent) | Q(host__in=parent.hosts.all()) | Q(group__in=parent.groups.all()))

class InventoryAccessList(ResourceAccessList):

    model = User # needs to be User for AccessLists's
    resource_model = Inventory
    new_in_300 = True

class InventoryObjectRolesList(SubListAPIView):

    model = Role
    serializer_class = RoleSerializer
    parent_model = Inventory
    new_in_300 = True

    def get_queryset(self):
        po = self.get_parent_object()
        content_type = ContentType.objects.get_for_model(self.parent_model)
        return Role.objects.filter(content_type=content_type, object_id=po.pk)

class InventoryJobTemplateList(SubListAPIView):

    model = JobTemplate
    serializer_class = JobTemplateSerializer
    parent_model = Inventory
    relationship = 'jobtemplates'
    new_in_300 = True

    def get_queryset(self):
        parent = self.get_parent_object()
        self.check_parent_access(parent)
        qs = self.request.user.get_queryset(self.model)
        return qs.filter(inventory=parent)

class InventoryScanJobTemplateList(SubListAPIView):

    model = JobTemplate
    serializer_class = JobTemplateSerializer
    parent_model = Inventory
    relationship = 'jobtemplates'
    new_in_220 = True

    def get_queryset(self):
        parent = self.get_parent_object()
        self.check_parent_access(parent)
        qs = self.request.user.get_queryset(self.model)
        return qs.filter(job_type=PERM_INVENTORY_SCAN, inventory=parent)

class HostList(ListCreateAPIView):

    always_allow_superuser = False
    model = Host
    serializer_class = HostSerializer

class HostDetail(RetrieveUpdateDestroyAPIView):

    model = Host
    serializer_class = HostSerializer

class InventoryHostsList(SubListCreateAttachDetachAPIView):

    model = Host
    serializer_class = HostSerializer
    parent_model = Inventory
    relationship = 'hosts'
    parent_key = 'inventory'

class HostGroupsList(SubListCreateAttachDetachAPIView):
    ''' the list of groups a host is directly a member of '''

    model = Group
    serializer_class = GroupSerializer
    parent_model = Host
    relationship = 'groups'

    def update_raw_data(self, data):
        data.pop('inventory', None)
        return super(HostGroupsList, self).update_raw_data(data)

    def create(self, request, *args, **kwargs):
        # Inject parent host inventory ID into new group data.
        data = request.data
        # HACK: Make request data mutable.
        if getattr(data, '_mutable', None) is False:
            data._mutable = True
        data['inventory'] = self.get_parent_object().inventory_id
        return super(HostGroupsList, self).create(request, *args, **kwargs)

class HostAllGroupsList(SubListAPIView):
    ''' the list of all groups of which the host is directly or indirectly a member '''

    model = Group
    serializer_class = GroupSerializer
    parent_model = Host
    relationship = 'groups'

    def get_queryset(self):
        parent = self.get_parent_object()
        self.check_parent_access(parent)
        qs = self.request.user.get_queryset(self.model).distinct()
        sublist_qs = parent.all_groups.distinct()
        return qs & sublist_qs

class HostInventorySourcesList(SubListAPIView):

    model = InventorySource
    serializer_class = InventorySourceSerializer
    parent_model = Host
    relationship = 'inventory_sources'
    new_in_148 = True

class HostActivityStreamList(SubListAPIView):

    model = ActivityStream
    serializer_class = ActivityStreamSerializer
    parent_model = Host
    relationship = 'activitystream_set'
    new_in_145 = True

    def get(self, request, *args, **kwargs):
        # Sanity check: Does this license allow activity streams?
        # If not, forbid this request.
        if not feature_enabled('activity_streams'):
            raise LicenseForbids('Your license does not allow use of '
                                 'the activity stream.')

        # Okay, let it through.
        return super(HostActivityStreamList, self).get(request, *args, **kwargs)

    def get_queryset(self):
        parent = self.get_parent_object()
        self.check_parent_access(parent)
        qs = self.request.user.get_queryset(self.model)
        return qs.filter(Q(host=parent) | Q(inventory=parent.inventory))

class SystemTrackingEnforcementMixin(APIView):
    '''
    Use check_permissions instead of initial() because it's in the OPTION's path as well
    '''
    def check_permissions(self, request):
        if not feature_enabled("system_tracking"):
            raise LicenseForbids("Your license does not permit use "
                                 "of system tracking.")
        return super(SystemTrackingEnforcementMixin, self).check_permissions(request)

class HostFactVersionsList(ListAPIView, ParentMixin, SystemTrackingEnforcementMixin):

    model = Fact
    serializer_class = FactVersionSerializer
    parent_model = Host
    new_in_220 = True

    def get_queryset(self):
        from_spec = self.request.query_params.get('from', None)
        to_spec = self.request.query_params.get('to', None)
        module_spec = self.request.query_params.get('module', None)

        if from_spec:
            from_spec = dateutil.parser.parse(from_spec)
        if to_spec:
            to_spec = dateutil.parser.parse(to_spec)

        host_obj = self.get_parent_object()

        return Fact.get_timeline(host_obj.id, module=module_spec, ts_from=from_spec, ts_to=to_spec)

    def list(self, *args, **kwargs):
        queryset = self.get_queryset() or []
        return Response(dict(results=self.serializer_class(queryset, many=True).data))

class HostFactCompareView(SubDetailAPIView, SystemTrackingEnforcementMixin):

    model = Fact
    new_in_220 = True
    parent_model = Host
    serializer_class = FactSerializer

    def retrieve(self, request, *args, **kwargs):
        datetime_spec = request.query_params.get('datetime', None)
        module_spec = request.query_params.get('module', "ansible")
        datetime_actual = dateutil.parser.parse(datetime_spec) if datetime_spec is not None else now()

        host_obj = self.get_parent_object()

        fact_entry = Fact.get_host_fact(host_obj.id, module_spec, datetime_actual)
        if not fact_entry:
            return Response({'detail': 'Fact not found.'}, status=status.HTTP_404_NOT_FOUND)
        return Response(self.serializer_class(instance=fact_entry).data)

class GroupList(ListCreateAPIView):

    model = Group
    serializer_class = GroupSerializer

class GroupChildrenList(SubListCreateAttachDetachAPIView):

    model = Group
    serializer_class = GroupSerializer
    parent_model = Group
    relationship = 'children'

    def update_raw_data(self, data):
        data.pop('inventory', None)
        return super(GroupChildrenList, self).update_raw_data(data)

    def create(self, request, *args, **kwargs):
        # Inject parent group inventory ID into new group data.
        data = request.data
        # HACK: Make request data mutable.
        if getattr(data, '_mutable', None) is False:
            data._mutable = True
        data['inventory'] = self.get_parent_object().inventory_id
        return super(GroupChildrenList, self).create(request, *args, **kwargs)

    def unattach(self, request, *args, **kwargs):
        sub_id = request.data.get('id', None)
        if sub_id is not None:
            return super(GroupChildrenList, self).unattach(request, *args, **kwargs)
        parent = self.get_parent_object()
        parent.delete()
        return Response(status=status.HTTP_204_NO_CONTENT)

class GroupPotentialChildrenList(SubListAPIView):

    model = Group
    serializer_class = GroupSerializer
    parent_model = Group
    new_in_14 = True

    def get_queryset(self):
        parent = self.get_parent_object()
        self.check_parent_access(parent)
        qs = self.request.user.get_queryset(self.model)
        qs = qs.filter(inventory__pk=parent.inventory.pk)
        except_pks = set([parent.pk])
        except_pks.update(parent.all_parents.values_list('pk', flat=True))
        except_pks.update(parent.all_children.values_list('pk', flat=True))
        return qs.exclude(pk__in=except_pks)

class GroupHostsList(SubListCreateAttachDetachAPIView):
    ''' the list of hosts directly below a group '''

    model = Host
    serializer_class = HostSerializer
    parent_model = Group
    relationship = 'hosts'

    def update_raw_data(self, data):
        data.pop('inventory', None)
        return super(GroupHostsList, self).update_raw_data(data)

    def create(self, request, *args, **kwargs):
        parent_group = Group.objects.get(id=self.kwargs['pk'])
        # Inject parent group inventory ID into new host data.
        request.data['inventory'] = parent_group.inventory_id
        existing_hosts = Host.objects.filter(inventory=parent_group.inventory, name=request.data['name'])
        if existing_hosts.count() > 0 and ('variables' not in request.data or
                                           request.data['variables'] == '' or
                                           request.data['variables'] == '{}' or
                                           request.data['variables'] == '---'):
            request.data['id'] = existing_hosts[0].id
            return self.attach(request, *args, **kwargs)
        return super(GroupHostsList, self).create(request, *args, **kwargs)

class GroupAllHostsList(SubListAPIView):
    ''' the list of all hosts below a group, even including subgroups '''

    model = Host
    serializer_class = HostSerializer
    parent_model = Group
    relationship = 'hosts'

    def get_queryset(self):
        parent = self.get_parent_object()
        self.check_parent_access(parent)
        qs = self.request.user.get_queryset(self.model).distinct() # need distinct for '&' operator
        sublist_qs = parent.all_hosts.distinct()
        return qs & sublist_qs

class GroupInventorySourcesList(SubListAPIView):

    model = InventorySource
    serializer_class = InventorySourceSerializer
    parent_model = Group
    relationship = 'inventory_sources'
    new_in_148 = True

class GroupActivityStreamList(SubListAPIView):

    model = ActivityStream
    serializer_class = ActivityStreamSerializer
    parent_model = Group
    relationship = 'activitystream_set'
    new_in_145 = True

    def get(self, request, *args, **kwargs):
        # Sanity check: Does this license allow activity streams?
        # If not, forbid this request.
        if not feature_enabled('activity_streams'):
            raise LicenseForbids('Your license does not allow use of '
                                 'the activity stream.')

        # Okay, let it through.
        return super(GroupActivityStreamList, self).get(request, *args, **kwargs)

    def get_queryset(self):
        parent = self.get_parent_object()
        self.check_parent_access(parent)
        qs = self.request.user.get_queryset(self.model)
        return qs.filter(Q(group=parent) | Q(host__in=parent.hosts.all()))

class GroupDetail(RetrieveUpdateDestroyAPIView):

    model = Group
    serializer_class = GroupSerializer

    def destroy(self, request, *args, **kwargs):
        obj = self.get_object()
        if not request.user.can_access(self.model, 'delete', obj):
            raise PermissionDenied()
        obj.delete_recursive()
        return Response(status=status.HTTP_204_NO_CONTENT)

class InventoryGroupsList(SubListCreateAttachDetachAPIView):

    model = Group
    serializer_class = GroupSerializer
    parent_model = Inventory
    relationship = 'groups'
    parent_key = 'inventory'

class InventoryRootGroupsList(SubListCreateAttachDetachAPIView):

    model = Group
    serializer_class = GroupSerializer
    parent_model = Inventory
    relationship = 'groups'
    parent_key = 'inventory'

    def get_queryset(self):
        parent = self.get_parent_object()
        self.check_parent_access(parent)
        qs = self.request.user.get_queryset(self.model).distinct() # need distinct for '&' operator
        return qs & parent.root_groups

class BaseVariableData(RetrieveUpdateAPIView):

    parser_classes = api_settings.DEFAULT_PARSER_CLASSES + [YAMLParser]
    renderer_classes = api_settings.DEFAULT_RENDERER_CLASSES + [YAMLRenderer]
    is_variable_data = True # Special flag for permissions check.

class InventoryVariableData(BaseVariableData):

    model = Inventory
    serializer_class = InventoryVariableDataSerializer

class HostVariableData(BaseVariableData):

    model = Host
    serializer_class = HostVariableDataSerializer

class GroupVariableData(BaseVariableData):

    model = Group
    serializer_class = GroupVariableDataSerializer

class InventoryScriptView(RetrieveAPIView):

    model = Inventory
    serializer_class = InventoryScriptSerializer
    authentication_classes = [TaskAuthentication] + api_settings.DEFAULT_AUTHENTICATION_CLASSES
    permission_classes = (TaskPermission,)
    filter_backends = ()

    def retrieve(self, request, *args, **kwargs):
        obj = self.get_object()
        hostname = request.query_params.get('host', '')
        hostvars = bool(request.query_params.get('hostvars', ''))
        show_all = bool(request.query_params.get('all', ''))
        if show_all:
            hosts_q = dict()
        else:
            hosts_q = dict(enabled=True)
        if hostname:
            host = get_object_or_404(obj.hosts, name=hostname, **hosts_q)
            data = host.variables_dict
        else:
            data = OrderedDict()
            if obj.variables_dict:
                all_group = data.setdefault('all', OrderedDict())
                all_group['vars'] = obj.variables_dict

            # Add hosts without a group to the all group.
            groupless_hosts_qs = obj.hosts.filter(groups__isnull=True, **hosts_q).order_by('name')
            groupless_hosts = list(groupless_hosts_qs.values_list('name', flat=True))
            if groupless_hosts:
                all_group = data.setdefault('all', OrderedDict())
                all_group['hosts'] = groupless_hosts

            # Build in-memory mapping of groups and their hosts.
            group_hosts_kw = dict(group__inventory_id=obj.id, host__inventory_id=obj.id)
            if 'enabled' in hosts_q:
                group_hosts_kw['host__enabled'] = hosts_q['enabled']
            group_hosts_qs = Group.hosts.through.objects.filter(**group_hosts_kw)
            group_hosts_qs = group_hosts_qs.order_by('host__name')
            group_hosts_qs = group_hosts_qs.values_list('group_id', 'host_id', 'host__name')
            group_hosts_map = {}
            for group_id, host_id, host_name in group_hosts_qs:
                group_hostnames = group_hosts_map.setdefault(group_id, [])
                group_hostnames.append(host_name)

            # Build in-memory mapping of groups and their children.
            group_parents_qs = Group.parents.through.objects.filter(
                from_group__inventory_id=obj.id,
                to_group__inventory_id=obj.id,
            )
            group_parents_qs = group_parents_qs.order_by('from_group__name')
            group_parents_qs = group_parents_qs.values_list('from_group_id', 'from_group__name', 'to_group_id')
            group_children_map = {}
            for from_group_id, from_group_name, to_group_id in group_parents_qs:
                group_children = group_children_map.setdefault(to_group_id, [])
                group_children.append(from_group_name)

            # Now use in-memory maps to build up group info.
            for group in obj.groups.all():
                group_info = OrderedDict()
                group_info['hosts'] = group_hosts_map.get(group.id, [])
                group_info['children'] = group_children_map.get(group.id, [])
                group_info['vars'] = group.variables_dict
                data[group.name] = group_info

            if hostvars:
                data.setdefault('_meta', OrderedDict())
                data['_meta'].setdefault('hostvars', OrderedDict())
                for host in obj.hosts.filter(**hosts_q):
                    data['_meta']['hostvars'][host.name] = host.variables_dict

            # workaround for Ansible inventory bug (github #3687), localhost
            # must be explicitly listed in the all group for dynamic inventory
            # scripts to pick it up.
            localhost_names = ('localhost', '127.0.0.1', '::1')
            localhosts_qs = obj.hosts.filter(name__in=localhost_names, **hosts_q)
            localhosts = list(localhosts_qs.values_list('name', flat=True))
            if localhosts:
                all_group = data.setdefault('all', OrderedDict())
                all_group_hosts = all_group.get('hosts', [])
                all_group_hosts.extend(localhosts)
                all_group['hosts'] = sorted(set(all_group_hosts))

        return Response(data)

class InventoryTreeView(RetrieveAPIView):

    model = Inventory
    serializer_class = GroupTreeSerializer
    filter_backends = ()
    new_in_13 = True

    def _populate_group_children(self, group_data, all_group_data_map, group_children_map):
        if 'children' in group_data:
            return
        group_data['children'] = []
        for child_id in group_children_map.get(group_data['id'], set()):
            group_data['children'].append(all_group_data_map[child_id])
        group_data['children'].sort(key=lambda x: x['name'])
        for child_data in group_data['children']:
            self._populate_group_children(child_data, all_group_data_map, group_children_map)

    def retrieve(self, request, *args, **kwargs):
        inventory = self.get_object()
        group_children_map = inventory.get_group_children_map()
        root_group_pks = inventory.root_groups.order_by('name').values_list('pk', flat=True)
        groups_qs = inventory.groups
        groups_qs = groups_qs.select_related('inventory')
        groups_qs = groups_qs.prefetch_related('inventory_source')
        all_group_data = GroupSerializer(groups_qs, many=True).data
        all_group_data_map = dict((x['id'], x) for x in all_group_data)
        tree_data = [all_group_data_map[x] for x in root_group_pks]
        for group_data in tree_data:
            self._populate_group_children(group_data, all_group_data_map,
                                          group_children_map)
        return Response(tree_data)

class InventoryInventorySourcesList(SubListAPIView):

    model = InventorySource
    serializer_class = InventorySourceSerializer
    parent_model = Inventory
    relationship = None # Not defined since using get_queryset().
    view_name = 'Inventory Source List'
    new_in_14 = True

    def get_queryset(self):
        parent = self.get_parent_object()
        self.check_parent_access(parent)
        qs = self.request.user.get_queryset(self.model)
        return qs.filter(Q(inventory__pk=parent.pk) |
                         Q(group__inventory__pk=parent.pk))

class InventorySourceList(ListAPIView):

    model = InventorySource
    serializer_class = InventorySourceSerializer
    new_in_14 = True

class InventorySourceDetail(RetrieveUpdateAPIView):

    model = InventorySource
    serializer_class = InventorySourceSerializer
    new_in_14 = True

    def destroy(self, request, *args, **kwargs):
        obj = self.get_object()
        can_delete = request.user.can_access(InventorySource, 'delete', obj)
        if not can_delete:
            raise PermissionDenied("Cannot delete inventory source.")
        for pu in obj.inventory_updates.filter(status__in=['new', 'pending', 'waiting', 'running']):
            pu.cancel()
        return super(InventorySourceDetail, self).destroy(request, *args, **kwargs)

class InventorySourceSchedulesList(SubListCreateAttachDetachAPIView):

    view_name = "Inventory Source Schedules"

    model = Schedule
    serializer_class = ScheduleSerializer
    parent_model = InventorySource
    relationship = 'schedules'
    parent_key = 'unified_job_template'
    new_in_148 = True

class InventorySourceActivityStreamList(SubListAPIView):

    model = ActivityStream
    serializer_class = ActivityStreamSerializer
    parent_model = InventorySource
    relationship = 'activitystream_set'
    new_in_145 = True

    def get(self, request, *args, **kwargs):
        # Sanity check: Does this license allow activity streams?
        # If not, forbid this request.
        if not feature_enabled('activity_streams'):
            raise LicenseForbids('Your license does not allow use of '
                                 'the activity stream.')

        # Okay, let it through.
        return super(InventorySourceActivityStreamList, self).get(request, *args, **kwargs)

class InventorySourceNotificationTemplatesAnyList(SubListCreateAttachDetachAPIView):

    model = NotificationTemplate
    serializer_class = NotificationTemplateSerializer
    parent_model = InventorySource
    relationship = 'notification_templates_any'

    def post(self, request, *args, **kwargs):
        parent = self.get_parent_object()
        if parent.source not in CLOUD_INVENTORY_SOURCES:
            return Response(dict(msg="Notification Templates can only be assigned when source is one of {}."
                                 .format(CLOUD_INVENTORY_SOURCES, parent.source)),
                            status=status.HTTP_400_BAD_REQUEST)
        return super(InventorySourceNotificationTemplatesAnyList, self).post(request, *args, **kwargs)

class InventorySourceNotificationTemplatesErrorList(InventorySourceNotificationTemplatesAnyList):

    relationship = 'notification_templates_error'

class InventorySourceNotificationTemplatesSuccessList(InventorySourceNotificationTemplatesAnyList):

    relationship = 'notification_templates_success'

class InventorySourceHostsList(SubListAPIView):

    model = Host
    serializer_class = HostSerializer
    parent_model = InventorySource
    relationship = 'hosts'
    new_in_148 = True

class InventorySourceGroupsList(SubListAPIView):

    model = Group
    serializer_class = GroupSerializer
    parent_model = InventorySource
    relationship = 'groups'
    new_in_148 = True

class InventorySourceUpdatesList(SubListAPIView):

    model = InventoryUpdate
    serializer_class = InventoryUpdateSerializer
    parent_model = InventorySource
    relationship = 'inventory_updates'
    new_in_14 = True

class InventorySourceUpdateView(RetrieveAPIView):

    model = InventorySource
    serializer_class = InventorySourceUpdateSerializer
    is_job_start = True
    new_in_14 = True

    def post(self, request, *args, **kwargs):
        obj = self.get_object()
        if obj.can_update:
            inventory_update = obj.update()
            if not inventory_update:
                return Response({}, status=status.HTTP_400_BAD_REQUEST)
            else:
                headers = {'Location': inventory_update.get_absolute_url()}
                return Response(dict(inventory_update=inventory_update.id), status=status.HTTP_202_ACCEPTED, headers=headers)
        else:
            return self.http_method_not_allowed(request, *args, **kwargs)

class InventoryUpdateDetail(RetrieveDestroyAPIView):

    model = InventoryUpdate
    serializer_class = InventoryUpdateSerializer
    new_in_14 = True

class InventoryUpdateCancel(RetrieveAPIView):

    model = InventoryUpdate
    serializer_class = InventoryUpdateCancelSerializer
    is_job_cancel = True
    new_in_14 = True

    def post(self, request, *args, **kwargs):
        obj = self.get_object()
        if obj.can_cancel:
            obj.cancel()
            return Response(status=status.HTTP_202_ACCEPTED)
        else:
            return self.http_method_not_allowed(request, *args, **kwargs)

class InventoryUpdateNotificationsList(SubListAPIView):

    model = Notification
    serializer_class = NotificationSerializer
    parent_model = InventoryUpdate
    relationship = 'notifications'

class JobTemplateList(ListCreateAPIView):

    model = JobTemplate
    serializer_class = JobTemplateSerializer
    always_allow_superuser = False

    def post(self, request, *args, **kwargs):
        ret = super(JobTemplateList, self).post(request, *args, **kwargs)
        if ret.status_code == 201:
            job_template = JobTemplate.objects.get(id=ret.data['id'])
            job_template.admin_role.members.add(request.user)
        return ret

class JobTemplateDetail(RetrieveUpdateDestroyAPIView):

    model = JobTemplate
    serializer_class = JobTemplateSerializer
    always_allow_superuser = False

class JobTemplateLaunch(RetrieveAPIView, GenericAPIView):

    model = JobTemplate
    serializer_class = JobLaunchSerializer
    is_job_start = True
    always_allow_superuser = False

    def update_raw_data(self, data):
        obj = self.get_object()
        extra_vars = data.pop('extra_vars', None) or {}
        if obj:
            for p in obj.passwords_needed_to_start:
                data[p] = u''
            for v in obj.variables_needed_to_start:
                extra_vars.setdefault(v, u'')
            if extra_vars:
                data['extra_vars'] = extra_vars
            ask_for_vars_dict = obj._ask_for_vars_dict()
            ask_for_vars_dict.pop('extra_vars')
            for field in ask_for_vars_dict:
                if not ask_for_vars_dict[field]:
                    data.pop(field, None)
                elif field == 'inventory' or field == 'credential':
                    data[field] = getattrd(obj, "%s.%s" % (field, 'id'), None)
                else:
                    data[field] = getattr(obj, field)
        return data

    def post(self, request, *args, **kwargs):
        obj = self.get_object()
        if not request.user.can_access(self.model, 'start', obj):
            raise PermissionDenied()

        if 'credential' not in request.data and 'credential_id' in request.data:
            request.data['credential'] = request.data['credential_id']
        if 'inventory' not in request.data and 'inventory_id' in request.data:
            request.data['inventory'] = request.data['inventory_id']

        passwords = {}
        serializer = self.serializer_class(instance=obj, data=request.data, context={'obj': obj, 'data': request.data, 'passwords': passwords})
        if not serializer.is_valid():
            return Response(serializer.errors, status=status.HTTP_400_BAD_REQUEST)

        prompted_fields, ignored_fields = obj._accept_or_ignore_job_kwargs(**request.data)

        if 'credential' in prompted_fields and prompted_fields['credential'] != getattrd(obj, 'credential.pk', None):
            new_credential = get_object_or_400(Credential, pk=get_pk_from_dict(prompted_fields, 'credential'))
            if request.user not in new_credential.use_role:
                raise PermissionDenied()

        if 'inventory' in prompted_fields and prompted_fields['inventory'] != getattrd(obj, 'inventory.pk', None):
            new_inventory = get_object_or_400(Inventory, pk=get_pk_from_dict(prompted_fields, 'inventory'))
            if request.user not in new_inventory.use_role:
                raise PermissionDenied()

        kv = prompted_fields
        kv.update(passwords)

        new_job = obj.create_unified_job(**kv)
        result = new_job.signal_start(**kv)
        if not result:
            data = dict(passwords_needed_to_start=new_job.passwords_needed_to_start)
            new_job.delete()
            return Response(data, status=status.HTTP_400_BAD_REQUEST)
        else:
            data = OrderedDict()
            data['ignored_fields'] = ignored_fields
            data.update(JobSerializer(new_job).to_representation(new_job))
            data['job'] = new_job.id
            return Response(data, status=status.HTTP_201_CREATED)

class JobTemplateSchedulesList(SubListCreateAttachDetachAPIView):

    view_name = "Job Template Schedules"

    model = Schedule
    serializer_class = ScheduleSerializer
    parent_model = JobTemplate
    relationship = 'schedules'
    parent_key = 'unified_job_template'
    new_in_148 = True

class JobTemplateSurveySpec(GenericAPIView):

    model = JobTemplate
    parent_model = JobTemplate
    serializer_class = EmptySerializer

    def get(self, request, *args, **kwargs):
        obj = self.get_object()
        if not feature_enabled('surveys'):
            raise LicenseForbids('Your license does not allow '
                                 'adding surveys.')
        return Response(obj.survey_spec)

    def post(self, request, *args, **kwargs):
        obj = self.get_object()

        # Sanity check: Are surveys available on this license?
        # If not, do not allow them to be used.
        if not feature_enabled('surveys'):
            raise LicenseForbids('Your license does not allow '
                                 'adding surveys.')

        if not request.user.can_access(self.model, 'change', obj, None):
            raise PermissionDenied()
        try:
            obj.survey_spec = json.dumps(request.data)
        except ValueError:
            return Response(dict(error="Invalid JSON when parsing survey spec."), status=status.HTTP_400_BAD_REQUEST)
        if "name" not in obj.survey_spec:
            return Response(dict(error="'name' missing from survey spec."), status=status.HTTP_400_BAD_REQUEST)
        if "description" not in obj.survey_spec:
            return Response(dict(error="'description' missing from survey spec."), status=status.HTTP_400_BAD_REQUEST)
        if "spec" not in obj.survey_spec:
            return Response(dict(error="'spec' missing from survey spec."), status=status.HTTP_400_BAD_REQUEST)
        if not isinstance(obj.survey_spec["spec"], list):
            return Response(dict(error="'spec' must be a list of items."), status=status.HTTP_400_BAD_REQUEST)
        if len(obj.survey_spec["spec"]) < 1:
            return Response(dict(error="'spec' doesn't contain any items."), status=status.HTTP_400_BAD_REQUEST)
        idx = 0
        variable_set = set()
        for survey_item in obj.survey_spec["spec"]:
            if not isinstance(survey_item, dict):
                return Response(dict(error="Survey question %s is not a json object." % str(idx)), status=status.HTTP_400_BAD_REQUEST)
            if "type" not in survey_item:
                return Response(dict(error="'type' missing from survey question %s." % str(idx)), status=status.HTTP_400_BAD_REQUEST)
            if "question_name" not in survey_item:
                return Response(dict(error="'question_name' missing from survey question %s." % str(idx)), status=status.HTTP_400_BAD_REQUEST)
            if "variable" not in survey_item:
                return Response(dict(error="'variable' missing from survey question %s." % str(idx)), status=status.HTTP_400_BAD_REQUEST)
            if survey_item['variable'] in variable_set:
                return Response(dict(error="'variable' '%s' duplicated in survey question %s." % (survey_item['variable'], str(idx))), status=status.HTTP_400_BAD_REQUEST)
            else:
                variable_set.add(survey_item['variable'])
            if "required" not in survey_item:
                return Response(dict(error="'required' missing from survey question %s." % str(idx)), status=status.HTTP_400_BAD_REQUEST)
            idx += 1
        obj.save()
        return Response()

    def delete(self, request, *args, **kwargs):
        obj = self.get_object()
        if not request.user.can_access(self.model, 'delete', obj):
            raise PermissionDenied()
        obj.survey_spec = {}
        obj.save()
        return Response()

class JobTemplateActivityStreamList(SubListAPIView):

    model = ActivityStream
    serializer_class = ActivityStreamSerializer
    parent_model = JobTemplate
    relationship = 'activitystream_set'
    new_in_145 = True

    def get(self, request, *args, **kwargs):
        # Sanity check: Does this license allow activity streams?
        # If not, forbid this request.
        if not feature_enabled('activity_streams'):
            raise LicenseForbids('Your license does not allow use of '
                                 'the activity stream.')

        # Okay, let it through.
        return super(JobTemplateActivityStreamList, self).get(request, *args, **kwargs)

class JobTemplateNotificationTemplatesAnyList(SubListCreateAttachDetachAPIView):

    model = NotificationTemplate
    serializer_class = NotificationTemplateSerializer
    parent_model = JobTemplate
    relationship = 'notification_templates_any'

class JobTemplateNotificationTemplatesErrorList(SubListCreateAttachDetachAPIView):

    model = NotificationTemplate
    serializer_class = NotificationTemplateSerializer
    parent_model = JobTemplate
    relationship = 'notification_templates_error'

class JobTemplateNotificationTemplatesSuccessList(SubListCreateAttachDetachAPIView):

    model = NotificationTemplate
    serializer_class = NotificationTemplateSerializer
    parent_model = JobTemplate
    relationship = 'notification_templates_success'

class JobTemplateLabelList(DeleteLastUnattachLabelMixin, SubListCreateAttachDetachAPIView):

    model = Label
    serializer_class = LabelSerializer
    parent_model = JobTemplate
    relationship = 'labels'

    def post(self, request, *args, **kwargs):
        # If a label already exists in the database, attach it instead of erroring out
        # that it already exists
        if 'id' not in request.data and 'name' in request.data and 'organization' in request.data:
            existing = Label.objects.filter(name=request.data['name'], organization_id=request.data['organization'])
            if existing.exists():
                existing = existing[0]
                request.data['id'] = existing.id
                del request.data['name']
                del request.data['organization']
        return super(JobTemplateLabelList, self).post(request, *args, **kwargs)

class JobTemplateCallback(GenericAPIView):

    model = JobTemplate
    permission_classes = (JobTemplateCallbackPermission,)
    serializer_class = EmptySerializer
    parser_classes = api_settings.DEFAULT_PARSER_CLASSES + [FormParser]

    @csrf_exempt
    @transaction.non_atomic_requests
    def dispatch(self, *args, **kwargs):
        return super(JobTemplateCallback, self).dispatch(*args, **kwargs)

    def find_matching_hosts(self):
        '''
        Find the host(s) in the job template's inventory that match the remote
        host for the current request.
        '''
        # Find the list of remote host names/IPs to check.
        remote_hosts = set()
        for header in settings.REMOTE_HOST_HEADERS:
            for value in self.request.META.get(header, '').split(','):
                value = value.strip()
                if value:
                    remote_hosts.add(value)
        # Add the reverse lookup of IP addresses.
        for rh in list(remote_hosts):
            try:
                result = socket.gethostbyaddr(rh)
            except socket.herror:
                continue
            except socket.gaierror:
                continue
            remote_hosts.add(result[0])
            remote_hosts.update(result[1])
        # Filter out any .arpa results.
        for rh in list(remote_hosts):
            if rh.endswith('.arpa'):
                remote_hosts.remove(rh)
        if not remote_hosts:
            return set()
        # Find the host objects to search for a match.
        obj = self.get_object()
        hosts = obj.inventory.hosts.all()
        # First try for an exact match on the name.
        try:
            return set([hosts.get(name__in=remote_hosts)])
        except (Host.DoesNotExist, Host.MultipleObjectsReturned):
            pass
        # Next, try matching based on name or ansible_ssh_host variable.
        matches = set()
        for host in hosts:
            ansible_ssh_host = host.variables_dict.get('ansible_ssh_host', '')
            if ansible_ssh_host in remote_hosts:
                matches.add(host)
            if host.name != ansible_ssh_host and host.name in remote_hosts:
                matches.add(host)
        if len(matches) == 1:
            return matches

        # Try to resolve forward addresses for each host to find matches.
        for host in hosts:
            hostnames = set([host.name])
            ansible_ssh_host = host.variables_dict.get('ansible_ssh_host', '')
            if ansible_ssh_host:
                hostnames.add(ansible_ssh_host)
            for hostname in hostnames:
                try:
                    result = socket.getaddrinfo(hostname, None)
                    possible_ips = set(x[4][0] for x in result)
                    possible_ips.discard(hostname)
                    if possible_ips and possible_ips & remote_hosts:
                        matches.add(host)
                except socket.gaierror:
                    pass
        # Return all matches found.
        return matches

    def get(self, request, *args, **kwargs):
        job_template = self.get_object()
        matching_hosts = self.find_matching_hosts()
        data = dict(
            host_config_key=job_template.host_config_key,
            matching_hosts=[x.name for x in matching_hosts],
        )
        if settings.DEBUG:
            d = dict([(k,v) for k,v in request.META.items()
                      if k.startswith('HTTP_') or k.startswith('REMOTE_')])
            data['request_meta'] = d
        return Response(data)

    def post(self, request, *args, **kwargs):
        extra_vars = None
        if request.content_type == "application/json":
            extra_vars = request.data.get("extra_vars", None)
        # Permission class should have already validated host_config_key.
        job_template = self.get_object()
        # Attempt to find matching hosts based on remote address.
        matching_hosts = self.find_matching_hosts()
        # If the host is not found, update the inventory before trying to
        # match again.
        inventory_sources_already_updated = []
        if len(matching_hosts) != 1:
            inventory_sources = job_template.inventory.inventory_sources.filter( update_on_launch=True)
            inventory_update_pks = set()
            for inventory_source in inventory_sources:
                if inventory_source.needs_update_on_launch:
                    # FIXME: Doesn't check for any existing updates.
                    inventory_update = inventory_source.create_inventory_update(launch_type='callback')
                    inventory_update.signal_start()
                    inventory_update_pks.add(inventory_update.pk)
            inventory_update_qs = InventoryUpdate.objects.filter(pk__in=inventory_update_pks, status__in=('pending', 'waiting', 'running'))
            # Poll for the inventory updates we've started to complete.
            while inventory_update_qs.count():
                time.sleep(1.0)
                transaction.commit()
            # Ignore failed inventory updates here, only add successful ones
            # to the list to be excluded when running the job.
            for inventory_update in InventoryUpdate.objects.filter(pk__in=inventory_update_pks, status='successful'):
                inventory_sources_already_updated.append(inventory_update.inventory_source_id)
            matching_hosts = self.find_matching_hosts()
        # Check matching hosts.
        if not matching_hosts:
            data = dict(msg='No matching host could be found!')
            return Response(data, status=status.HTTP_400_BAD_REQUEST)
        elif len(matching_hosts) > 1:
            data = dict(msg='Multiple hosts matched the request!')
            return Response(data, status=status.HTTP_400_BAD_REQUEST)
        else:
            host = list(matching_hosts)[0]
        if not job_template.can_start_without_user_input():
            data = dict(msg='Cannot start automatically, user input required!')
            return Response(data, status=status.HTTP_400_BAD_REQUEST)
        limit = host.name

        # NOTE: We limit this to one job waiting per host per callblack to keep them from stacking crazily
        if Job.objects.filter(status__in=['pending', 'waiting', 'running'], job_template=job_template,
                              limit=limit).count() > 0:
            data = dict(msg='Host callback job already pending.')
            return Response(data, status=status.HTTP_400_BAD_REQUEST)

        # Everything is fine; actually create the job.
        with transaction.atomic():
            job = job_template.create_job(limit=limit, launch_type='callback')

        # Send a signal to celery that the job should be started.
        kv = {"inventory_sources_already_updated": inventory_sources_already_updated}
        if extra_vars is not None:
            kv['extra_vars'] = extra_vars
        result = job.signal_start(**kv)
        if not result:
            data = dict(msg='Error starting job!')
            return Response(data, status=status.HTTP_400_BAD_REQUEST)

        # Return the location of the new job.
        headers = {'Location': job.get_absolute_url()}
        return Response(status=status.HTTP_201_CREATED, headers=headers)


class JobTemplateJobsList(SubListCreateAPIView):

    model = Job
    serializer_class = JobListSerializer
    parent_model = JobTemplate
    relationship = 'jobs'
    parent_key = 'job_template'

class JobTemplateAccessList(ResourceAccessList):

    model = User # needs to be User for AccessLists's
    resource_model = JobTemplate
    new_in_300 = True

class JobTemplateObjectRolesList(SubListAPIView):

    model = Role
    serializer_class = RoleSerializer
    parent_model = JobTemplate
    new_in_300 = True

    def get_queryset(self):
        po = self.get_parent_object()
        content_type = ContentType.objects.get_for_model(self.parent_model)
        return Role.objects.filter(content_type=content_type, object_id=po.pk)

class SystemJobTemplateList(ListAPIView):

    model = SystemJobTemplate
    serializer_class = SystemJobTemplateSerializer

    def get(self, request, *args, **kwargs):
        if not request.user.is_superuser and not request.user.is_system_auditor:
            raise PermissionDenied("Superuser privileges needed.")
        return super(SystemJobTemplateList, self).get(request, *args, **kwargs)

class SystemJobTemplateDetail(RetrieveAPIView):

    model = SystemJobTemplate
    serializer_class = SystemJobTemplateSerializer

class SystemJobTemplateLaunch(GenericAPIView):

    model = SystemJobTemplate
    serializer_class = EmptySerializer

    def get(self, request, *args, **kwargs):
        return Response({})

    def post(self, request, *args, **kwargs):
        obj = self.get_object()
        if not request.user.can_access(self.model, 'start', obj):
            raise PermissionDenied()

        new_job = obj.create_unified_job(**request.data)
        new_job.signal_start(**request.data)
        data = dict(system_job=new_job.id)
        return Response(data, status=status.HTTP_201_CREATED)

class SystemJobTemplateSchedulesList(SubListCreateAttachDetachAPIView):

    view_name = "System Job Template Schedules"

    model = Schedule
    serializer_class = ScheduleSerializer
    parent_model = SystemJobTemplate
    relationship = 'schedules'
    parent_key = 'unified_job_template'

class SystemJobTemplateJobsList(SubListAPIView):

    model = SystemJob
    serializer_class = SystemJobListSerializer
    parent_model = SystemJobTemplate
    relationship = 'jobs'
    parent_key = 'system_job_template'

class SystemJobTemplateNotificationTemplatesAnyList(SubListCreateAttachDetachAPIView):

    model = NotificationTemplate
    serializer_class = NotificationTemplateSerializer
    parent_model = SystemJobTemplate
    relationship = 'notification_templates_any'

class SystemJobTemplateNotificationTemplatesErrorList(SubListCreateAttachDetachAPIView):

    model = NotificationTemplate
    serializer_class = NotificationTemplateSerializer
    parent_model = SystemJobTemplate
    relationship = 'notification_templates_error'

class SystemJobTemplateNotificationTemplatesSuccessList(SubListCreateAttachDetachAPIView):

    model = NotificationTemplate
    serializer_class = NotificationTemplateSerializer
    parent_model = SystemJobTemplate
    relationship = 'notification_templates_success'

class JobList(ListCreateAPIView):

    model = Job
    serializer_class = JobListSerializer

class JobDetail(RetrieveUpdateDestroyAPIView):

    model = Job
    serializer_class = JobSerializer

    def update(self, request, *args, **kwargs):
        obj = self.get_object()
        # Only allow changes (PUT/PATCH) when job status is "new".
        if obj.status != 'new':
            return self.http_method_not_allowed(request, *args, **kwargs)
        return super(JobDetail, self).update(request, *args, **kwargs)

class JobLabelList(SubListAPIView):

    model = Label
    serializer_class = LabelSerializer
    parent_model = Job
    relationship = 'labels'
    parent_key = 'job'

class JobActivityStreamList(SubListAPIView):

    model = ActivityStream
    serializer_class = ActivityStreamSerializer
    parent_model = Job
    relationship = 'activitystream_set'
    new_in_145 = True

    def get(self, request, *args, **kwargs):
        # Sanity check: Does this license allow activity streams?
        # If not, forbid this request.
        if not feature_enabled('activity_streams'):
            raise LicenseForbids('Your license does not allow use of '
                                 'the activity stream.')

        # Okay, let it through.
        return super(JobActivityStreamList, self).get(request, *args, **kwargs)

class JobStart(GenericAPIView):

    model = Job
    serializer_class = EmptySerializer
    is_job_start = True

    def get(self, request, *args, **kwargs):
        obj = self.get_object()
        data = dict(
            can_start=obj.can_start,
        )
        if obj.can_start:
            data['passwords_needed_to_start'] = obj.passwords_needed_to_start
            data['ask_variables_on_launch'] = obj.ask_variables_on_launch
        return Response(data)

    def post(self, request, *args, **kwargs):
        obj = self.get_object()
        if not request.user.can_access(self.model, 'start', obj):
            raise PermissionDenied()
        if obj.can_start:
            result = obj.signal_start(**request.data)
            if not result:
                data = dict(passwords_needed_to_start=obj.passwords_needed_to_start)
                return Response(data, status=status.HTTP_400_BAD_REQUEST)
            else:
                return Response(status=status.HTTP_202_ACCEPTED)
        else:
            return self.http_method_not_allowed(request, *args, **kwargs)

class JobCancel(RetrieveAPIView):

    model = Job
    serializer_class = JobCancelSerializer
    is_job_cancel = True

    def post(self, request, *args, **kwargs):
        obj = self.get_object()
        if obj.can_cancel:
            obj.cancel()
            return Response(status=status.HTTP_202_ACCEPTED)
        else:
            return self.http_method_not_allowed(request, *args, **kwargs)

class JobRelaunch(RetrieveAPIView, GenericAPIView):

    model = Job
    serializer_class = JobRelaunchSerializer
    is_job_start = True

    @csrf_exempt
    @transaction.non_atomic_requests
    def dispatch(self, *args, **kwargs):
        return super(JobRelaunch, self).dispatch(*args, **kwargs)

    def post(self, request, *args, **kwargs):
        obj = self.get_object()
        if not request.user.can_access(self.model, 'start', obj):
            raise PermissionDenied()

        # Note: is_valid() may modify request.data
        # It will remove any key/value pair who's key is not in the 'passwords_needed_to_start' list
        serializer = self.serializer_class(data=request.data, context={'obj': obj, 'data': request.data})
        if not serializer.is_valid():
            return Response(serializer.errors, status=status.HTTP_400_BAD_REQUEST)

        obj.launch_type = 'relaunch'
        new_job = obj.copy()
        result = new_job.signal_start(**request.data)
        if not result:
            data = dict(passwords_needed_to_start=new_job.passwords_needed_to_start)
            return Response(data, status=status.HTTP_400_BAD_REQUEST)
        else:
            data = JobSerializer(new_job).data
            # Add job key to match what old relaunch returned.
            data['job'] = new_job.id
            headers = {'Location': new_job.get_absolute_url()}
            return Response(data, status=status.HTTP_201_CREATED, headers=headers)

class JobNotificationsList(SubListAPIView):

    model = Notification
    serializer_class = NotificationSerializer
    parent_model = Job
    relationship = 'notifications'

class BaseJobHostSummariesList(SubListAPIView):

    model = JobHostSummary
    serializer_class = JobHostSummarySerializer
    parent_model = None # Subclasses must define this attribute.
    relationship = 'job_host_summaries'
    view_name = 'Job Host Summaries List'

class HostJobHostSummariesList(BaseJobHostSummariesList):

    parent_model = Host

class GroupJobHostSummariesList(BaseJobHostSummariesList):

    parent_model = Group

class JobJobHostSummariesList(BaseJobHostSummariesList):

    parent_model = Job

class JobHostSummaryDetail(RetrieveAPIView):

    model = JobHostSummary
    serializer_class = JobHostSummarySerializer

class JobEventList(ListAPIView):

    model = JobEvent
    serializer_class = JobEventSerializer

class JobEventDetail(RetrieveAPIView):

    model = JobEvent
    serializer_class = JobEventSerializer

class JobEventChildrenList(SubListAPIView):

    model = JobEvent
    serializer_class = JobEventSerializer
    parent_model = JobEvent
    relationship = 'children'
    view_name = 'Job Event Children List'

class JobEventHostsList(SubListAPIView):

    model = Host
    serializer_class = HostSerializer
    parent_model = JobEvent
    relationship = 'hosts'
    view_name = 'Job Event Hosts List'

class BaseJobEventsList(SubListAPIView):

    model = JobEvent
    serializer_class = JobEventSerializer
    parent_model = None # Subclasses must define this attribute.
    relationship = 'job_events'
    view_name = 'Job Events List'

class HostJobEventsList(BaseJobEventsList):

    parent_model = Host

class GroupJobEventsList(BaseJobEventsList):

    parent_model = Group

class JobJobEventsList(BaseJobEventsList):

    parent_model = Job
    authentication_classes = [TaskAuthentication] + api_settings.DEFAULT_AUTHENTICATION_CLASSES
    permission_classes = (TaskPermission,)

    # Post allowed for job event callback only.
    def post(self, request, *args, **kwargs):
        parent_obj = get_object_or_404(self.parent_model, pk=self.kwargs['pk'])
        data = request.data.copy()
        data['job'] = parent_obj.pk
        serializer = self.get_serializer(data=data)
        if serializer.is_valid():
            self.instance = serializer.save()
            headers = {'Location': serializer.data['url']}
            return Response(serializer.data, status=status.HTTP_201_CREATED,
                            headers=headers)
        return Response(serializer.errors, status=status.HTTP_400_BAD_REQUEST)

class JobJobPlaysList(BaseJobEventsList):

    parent_model = Job
    view_name = 'Job Plays List'
    new_in_200 = True

    @paginated
    def get(self, request, limit, offset, ordering, *args, **kwargs):
        all_plays = []
        job = Job.objects.filter(pk=self.kwargs['pk'])
        if not job.exists():
            return ({'detail': 'Job not found.'}, -1, status.HTTP_404_NOT_FOUND)
        job = job[0]

        # Put together a queryset for relevant job events.
        qs = job.job_events.filter(event='playbook_on_play_start')
        if ordering is not None:
            qs = qs.order_by(ordering)

        # This is a bit of a special case for filtering requested by the UI
        # doing this here for the moment until/unless we need to implement more
        # complex filtering (since we aren't under a serializer)

        if "id__in" in request.query_params:
            qs = qs.filter(id__in=[int(filter_id) for filter_id in request.query_params["id__in"].split(",")])
        elif "id__gt" in request.query_params:
            qs = qs.filter(id__gt=request.query_params['id__gt'])
        elif "id__lt" in request.query_params:
            qs = qs.filter(id__lt=request.query_params['id__lt'])
        if "failed" in request.query_params:
            qs = qs.filter(failed=(request.query_params['failed'].lower() == 'true'))
        if "play__icontains" in request.query_params:
            qs = qs.filter(play__icontains=request.query_params['play__icontains'])

        count = qs.count()

        # Iterate over the relevant play events and get the details.
        for play_event in qs[offset:offset + limit]:
            play_details = dict(id=play_event.id, play=play_event.play, started=play_event.created, failed=play_event.failed, changed=play_event.changed)
            event_aggregates = JobEvent.objects.filter(parent__in=play_event.children.all()).values("event").annotate(Count("id")).order_by()
            change_aggregates = JobEvent.objects.filter(parent__in=play_event.children.all(), event='runner_on_ok').values("changed").annotate(Count("id")).order_by()
            failed_count = 0
            ok_count = 0
            changed_count = 0
            skipped_count = 0
            unreachable_count = 0
            for event_aggregate in event_aggregates:
                if event_aggregate['event'] == 'runner_on_failed':
                    failed_count += event_aggregate['id__count']
                elif event_aggregate['event'] == 'runner_on_error':
                    failed_count += event_aggregate['id_count']
                elif event_aggregate['event'] == 'runner_on_skipped':
                    skipped_count = event_aggregate['id__count']
                elif event_aggregate['event'] == 'runner_on_unreachable':
                    unreachable_count = event_aggregate['id__count']
            for change_aggregate in change_aggregates:
                if not change_aggregate['changed']:
                    ok_count = change_aggregate['id__count']
                else:
                    changed_count = change_aggregate['id__count']
            play_details['related'] = {'job_event': reverse('api:job_event_detail', args=(play_event.pk,))}
            play_details['type'] = 'job_event'
            play_details['ok_count'] = ok_count
            play_details['failed_count'] = failed_count
            play_details['changed_count'] = changed_count
            play_details['skipped_count'] = skipped_count
            play_details['unreachable_count'] = unreachable_count
            all_plays.append(play_details)

        # Done; return the plays and the total count.
        return all_plays, count, None


class JobJobTasksList(BaseJobEventsList):
    """A view for displaying aggregate data about tasks within a job
    and their completion status.
    """
    parent_model = Job
    view_name = 'Job Play Tasks List'
    new_in_200 = True

    @paginated
    def get(self, request, limit, offset, ordering, *args, **kwargs):
        """Return aggregate data about each of the job tasks that is:
          - an immediate child of the job event
          - corresponding to the spinning up of a new task or playbook
        """
        results = []

        # Get the job and the parent task.
        # If there's no event ID specified, this will return a 404.
        job = Job.objects.filter(pk=self.kwargs['pk'])
        if not job.exists():
            return ({'detail': 'Job not found.'}, -1, status.HTTP_404_NOT_FOUND)
        job = job[0]

        if 'event_id' not in request.query_params:
            return ({"detail": "'event_id' not provided."}, -1, status.HTTP_400_BAD_REQUEST)

        parent_task = job.job_events.filter(pk=int(request.query_params.get('event_id', -1)))
        if not parent_task.exists():
            return ({'detail': 'Parent event not found.'}, -1, status.HTTP_404_NOT_FOUND)
        parent_task = parent_task[0]

        # Some events correspond to a playbook or task starting up,
        # and these are what we're interested in here.
        STARTING_EVENTS = ('playbook_on_task_start', 'playbook_on_setup')

<<<<<<< HEAD
        queryset = JobEvent.start_event_queryset(parent_task, STARTING_EVENTS)
=======
        # We need to pull information about each start event.
        #
        # This is super tricky, because this table has a one-to-many
        # relationship with itself (parent-child), and we're getting
        # information for an arbitrary number of children. This means we
        # need stats on grandchildren, sorted by child.
        queryset = (JobEvent.objects.filter(parent__parent=parent_task,
                                            parent__event__in=STARTING_EVENTS)
                                    .values('parent__id', 'event', 'changed', 'failed')
                                    .annotate(num=Count('event'))
                                    .order_by('parent__id'))
>>>>>>> fc1ca378

        # The data above will come back in a list, but we are going to
        # want to access it based on the parent id, so map it into a
        # dictionary.
        data = {}
        for line in queryset[offset:offset + limit]:
            parent_id = line.pop('parent__id')
            data.setdefault(parent_id, [])
            data[parent_id].append(line)

        # Iterate over the start events and compile information about each one
        # using their children.
        qs = parent_task.children.filter(event__in=STARTING_EVENTS,
                                         id__in=data.keys())

        # This is a bit of a special case for id filtering requested by the UI
        # doing this here for the moment until/unless we need to implement more
        # complex filtering (since we aren't under a serializer)

        if "id__in" in request.query_params:
            qs = qs.filter(id__in=[int(filter_id) for filter_id in request.query_params["id__in"].split(",")])
        elif "id__gt" in request.query_params:
            qs = qs.filter(id__gt=request.query_params['id__gt'])
        elif "id__lt" in request.query_params:
            qs = qs.filter(id__lt=request.query_params['id__lt'])
        if "failed" in request.query_params:
            qs = qs.filter(failed=(request.query_params['failed'].lower() == 'true'))
        if "task__icontains" in request.query_params:
            qs = qs.filter(task__icontains=request.query_params['task__icontains'])

        if ordering is not None:
            qs = qs.order_by(ordering)

        count = 0
        for task_start_event in qs:
            # Create initial task data.
            task_data = {
                'related': {'job_event': reverse('api:job_event_detail', args=(task_start_event.pk,))},
                'type': 'job_event',
                'changed': task_start_event.changed,
                'changed_count': 0,
                'created': task_start_event.created,
                'failed': task_start_event.failed,
                'failed_count': 0,
                'host_count': 0,
                'id': task_start_event.id,
                'modified': task_start_event.modified,
                'name': 'Gathering Facts' if task_start_event.event == 'playbook_on_setup' else task_start_event.task,
                'reported_hosts': 0,
                'skipped_count': 0,
                'unreachable_count': 0,
                'successful_count': 0,
            }

            # Iterate over the data compiled for this child event, and
            # make appropriate changes to the task data.
            for child_data in data.get(task_start_event.id, []):
                if child_data['event'] == 'runner_on_failed':
                    task_data['host_count'] += child_data['num']
                    task_data['reported_hosts'] += child_data['num']
                    if child_data['failed']:
                        task_data['failed'] = True
                        task_data['failed_count'] += child_data['num']
                    else:
                        task_data['skipped_count'] += child_data['num']
                elif child_data['event'] == 'runner_on_ok':
                    task_data['host_count'] += child_data['num']
                    task_data['reported_hosts'] += child_data['num']
                    if child_data['changed']:
                        task_data['changed_count'] += child_data['num']
                        task_data['changed'] = True
                    else:
                        task_data['successful_count'] += child_data['num']
                elif child_data['event'] == 'runner_on_unreachable':
                    task_data['host_count'] += child_data['num']
                    task_data['unreachable_count'] += child_data['num']
                elif child_data['event'] == 'runner_on_skipped':
                    task_data['host_count'] += child_data['num']
                    task_data['reported_hosts'] += child_data['num']
                    task_data['skipped_count'] += child_data['num']
                elif child_data['event'] == 'runner_on_error':
                    task_data['host_count'] += child_data['num']
                    task_data['reported_hosts'] += child_data['num']
                    task_data['failed'] = True
                    task_data['failed_count'] += child_data['num']
                elif child_data['event'] == 'runner_on_no_hosts':
                    task_data['host_count'] += child_data['num']
            count += 1
            results.append(task_data)

        # Done; return the results and count.
        return (results, count, None)


class AdHocCommandList(ListCreateAPIView):

    model = AdHocCommand
    serializer_class = AdHocCommandListSerializer
    new_in_220 = True
    always_allow_superuser = False

    @csrf_exempt
    @transaction.non_atomic_requests
    def dispatch(self, *args, **kwargs):
        return super(AdHocCommandList, self).dispatch(*args, **kwargs)

    def update_raw_data(self, data):
        # Hide inventory and limit fields from raw data, since they will be set
        # automatically by sub list create view.
        parent_model = getattr(self, 'parent_model', None)
        if parent_model in (Host, Group):
            data.pop('inventory', None)
            data.pop('limit', None)
        return super(AdHocCommandList, self).update_raw_data(data)

    def create(self, request, *args, **kwargs):
        # Inject inventory ID and limit if parent objects is a host/group.
        if hasattr(self, 'get_parent_object') and not getattr(self, 'parent_key', None):
            data = request.data
            # HACK: Make request data mutable.
            if getattr(data, '_mutable', None) is False:
                data._mutable = True
            parent_obj = self.get_parent_object()
            if isinstance(parent_obj, (Host, Group)):
                data['inventory'] = parent_obj.inventory_id
                data['limit'] = parent_obj.name

        # Check for passwords needed before creating ad hoc command.
        credential_pk = get_pk_from_dict(request.data, 'credential')
        if credential_pk:
            credential = get_object_or_400(Credential, pk=credential_pk)
            needed = credential.passwords_needed
            provided = dict([(field, request.data.get(field, '')) for field in needed])
            if not all(provided.values()):
                data = dict(passwords_needed_to_start=needed)
                return Response(data, status=status.HTTP_400_BAD_REQUEST)

        response = super(AdHocCommandList, self).create(request, *args, **kwargs)
        if response.status_code != status.HTTP_201_CREATED:
            return response

        # Start ad hoc command running when created.
        ad_hoc_command = get_object_or_400(self.model, pk=response.data['id'])
        result = ad_hoc_command.signal_start(**request.data)
        if not result:
            data = dict(passwords_needed_to_start=ad_hoc_command.passwords_needed_to_start)
            return Response(data, status=status.HTTP_400_BAD_REQUEST)
        return response


class InventoryAdHocCommandsList(AdHocCommandList, SubListCreateAPIView):

    parent_model = Inventory
    relationship = 'ad_hoc_commands'
    parent_key = 'inventory'


class GroupAdHocCommandsList(AdHocCommandList, SubListCreateAPIView):

    parent_model = Group
    relationship = 'ad_hoc_commands'


class HostAdHocCommandsList(AdHocCommandList, SubListCreateAPIView):

    parent_model = Host
    relationship = 'ad_hoc_commands'


class AdHocCommandDetail(RetrieveDestroyAPIView):

    model = AdHocCommand
    serializer_class = AdHocCommandSerializer
    new_in_220 = True


class AdHocCommandCancel(RetrieveAPIView):

    model = AdHocCommand
    serializer_class = AdHocCommandCancelSerializer
    is_job_cancel = True
    new_in_220 = True

    def post(self, request, *args, **kwargs):
        obj = self.get_object()
        if obj.can_cancel:
            obj.cancel()
            return Response(status=status.HTTP_202_ACCEPTED)
        else:
            return self.http_method_not_allowed(request, *args, **kwargs)


class AdHocCommandRelaunch(GenericAPIView):

    model = AdHocCommand
    serializer_class = AdHocCommandRelaunchSerializer
    is_job_start = True
    new_in_220 = True

    # FIXME: Figure out why OPTIONS request still shows all fields.

    @csrf_exempt
    @transaction.non_atomic_requests
    def dispatch(self, *args, **kwargs):
        return super(AdHocCommandRelaunch, self).dispatch(*args, **kwargs)

    def get(self, request, *args, **kwargs):
        obj = self.get_object()
        data = dict(passwords_needed_to_start=obj.passwords_needed_to_start)
        return Response(data)

    def post(self, request, *args, **kwargs):
        obj = self.get_object()
        if not request.user.can_access(self.model, 'start', obj):
            raise PermissionDenied()

        # Re-validate ad hoc command against serializer to check if module is
        # still allowed.
        data = {}
        for field in ('job_type', 'inventory_id', 'limit', 'credential_id',
                      'module_name', 'module_args', 'forks', 'verbosity',
                      'become_enabled'):
            if field.endswith('_id'):
                data[field[:-3]] = getattr(obj, field)
            else:
                data[field] = getattr(obj, field)
        serializer = AdHocCommandSerializer(data=data, context=self.get_serializer_context())
        if not serializer.is_valid():
            return Response(serializer.errors,
                            status=status.HTTP_400_BAD_REQUEST)

        # Check for passwords needed before copying ad hoc command.
        needed = obj.passwords_needed_to_start
        provided = dict([(field, request.data.get(field, '')) for field in needed])
        if not all(provided.values()):
            data = dict(passwords_needed_to_start=needed)
            return Response(data, status=status.HTTP_400_BAD_REQUEST)

        # Copy and start the new ad hoc command.
        new_ad_hoc_command = obj.copy()
        result = new_ad_hoc_command.signal_start(**request.data)
        if not result:
            data = dict(passwords_needed_to_start=new_ad_hoc_command.passwords_needed_to_start)
            return Response(data, status=status.HTTP_400_BAD_REQUEST)
        else:
            data = AdHocCommandSerializer(new_ad_hoc_command).data
            # Add ad_hoc_command key to match what was previously returned.
            data['ad_hoc_command'] = new_ad_hoc_command.id
            headers = {'Location': new_ad_hoc_command.get_absolute_url()}
            return Response(data, status=status.HTTP_201_CREATED, headers=headers)


class AdHocCommandEventList(ListAPIView):

    model = AdHocCommandEvent
    serializer_class = AdHocCommandEventSerializer
    new_in_220 = True


class AdHocCommandEventDetail(RetrieveAPIView):

    model = AdHocCommandEvent
    serializer_class = AdHocCommandEventSerializer
    new_in_220 = True


class BaseAdHocCommandEventsList(SubListAPIView):

    model = AdHocCommandEvent
    serializer_class = AdHocCommandEventSerializer
    parent_model = None # Subclasses must define this attribute.
    relationship = 'ad_hoc_command_events'
    view_name = 'Ad Hoc Command Events List'
    new_in_220 = True


class HostAdHocCommandEventsList(BaseAdHocCommandEventsList):

    parent_model = Host
    new_in_220 = True

#class GroupJobEventsList(BaseJobEventsList):
#    parent_model = Group


class AdHocCommandAdHocCommandEventsList(BaseAdHocCommandEventsList):

    parent_model = AdHocCommand
    authentication_classes = [TaskAuthentication] + api_settings.DEFAULT_AUTHENTICATION_CLASSES
    permission_classes = (TaskPermission,)
    new_in_220 = True

    # Post allowed for ad hoc event callback only.
    def post(self, request, *args, **kwargs):
        if request.user:
            raise PermissionDenied()
        parent_obj = get_object_or_404(self.parent_model, pk=self.kwargs['pk'])
        data = request.data.copy()
        data['ad_hoc_command'] = parent_obj
        serializer = self.get_serializer(data=data)
        if serializer.is_valid():
            self.instance = serializer.save()
            headers = {'Location': serializer.data['url']}
            return Response(serializer.data, status=status.HTTP_201_CREATED,
                            headers=headers)
        return Response(serializer.errors, status=status.HTTP_400_BAD_REQUEST)


class AdHocCommandActivityStreamList(SubListAPIView):

    model = ActivityStream
    serializer_class = ActivityStreamSerializer
    parent_model = AdHocCommand
    relationship = 'activitystream_set'
    new_in_220 = True

    def get(self, request, *args, **kwargs):
        # Sanity check: Does this license allow activity streams?
        # If not, forbid this request.
        if not feature_enabled('activity_streams'):
            raise LicenseForbids('Your license does not allow use of '
                                 'the activity stream.')

        # Okay, let it through.
        return super(AdHocCommandActivityStreamList, self).get(request, *args, **kwargs)


class AdHocCommandNotificationsList(SubListAPIView):

    model = Notification
    serializer_class = NotificationSerializer
    parent_model = AdHocCommand
    relationship = 'notifications'


class SystemJobList(ListCreateAPIView):

    model = SystemJob
    serializer_class = SystemJobListSerializer

    def get(self, request, *args, **kwargs):
        if not request.user.is_superuser and not request.user.is_system_auditor:
            raise PermissionDenied("Superuser privileges needed.")
        return super(SystemJobList, self).get(request, *args, **kwargs)


class SystemJobDetail(RetrieveDestroyAPIView):

    model = SystemJob
    serializer_class = SystemJobSerializer

class SystemJobCancel(RetrieveAPIView):

    model = SystemJob
    serializer_class = SystemJobCancelSerializer
    is_job_cancel = True

    def post(self, request, *args, **kwargs):
        obj = self.get_object()
        if obj.can_cancel:
            obj.cancel()
            return Response(status=status.HTTP_202_ACCEPTED)
        else:
            return self.http_method_not_allowed(request, *args, **kwargs)

class SystemJobNotificationsList(SubListAPIView):

    model = Notification
    serializer_class = NotificationSerializer
    parent_model = SystemJob
    relationship = 'notifications'

class UnifiedJobTemplateList(ListAPIView):

    model = UnifiedJobTemplate
    serializer_class = UnifiedJobTemplateSerializer
    new_in_148 = True

class UnifiedJobList(ListAPIView):

    model = UnifiedJob
    serializer_class = UnifiedJobListSerializer
    new_in_148 = True

class UnifiedJobStdout(RetrieveAPIView):

    authentication_classes = [TokenGetAuthentication] + api_settings.DEFAULT_AUTHENTICATION_CLASSES
    serializer_class = UnifiedJobStdoutSerializer
    renderer_classes = [BrowsableAPIRenderer, renderers.StaticHTMLRenderer,
                        PlainTextRenderer, AnsiTextRenderer,
                        renderers.JSONRenderer, DownloadTextRenderer]
    filter_backends = ()
    new_in_148 = True

    def retrieve(self, request, *args, **kwargs):
        unified_job = self.get_object()
        obj_size = unified_job.result_stdout_size
        if request.accepted_renderer.format != 'txt_download' and obj_size > tower_settings.STDOUT_MAX_BYTES_DISPLAY:
            response_message = "Standard Output too large to display (%d bytes), only download supported for sizes over %d bytes" % (obj_size,
                                                                                                                                     tower_settings.STDOUT_MAX_BYTES_DISPLAY)
            if request.accepted_renderer.format == 'json':
                return Response({'range': {'start': 0, 'end': 1, 'absolute_end': 1}, 'content': response_message})
            else:
                return Response(response_message)

        if request.accepted_renderer.format in ('html', 'api', 'json'):
            content_format = request.query_params.get('content_format', 'html')
            content_encoding = request.query_params.get('content_encoding', None)
            start_line = request.query_params.get('start_line', 0)
            end_line = request.query_params.get('end_line', None)
            dark_val = request.query_params.get('dark', '')
            dark = bool(dark_val and dark_val[0].lower() in ('1', 't', 'y'))
            content_only = bool(request.accepted_renderer.format in ('api', 'json'))
            dark_bg = (content_only and dark) or (not content_only and (dark or not dark_val))
            content, start, end, absolute_end = unified_job.result_stdout_raw_limited(start_line, end_line)

            body = ansiconv.to_html(cgi.escape(content))
            context = {
                'title': get_view_name(self.__class__),
                'body': mark_safe(body),
                'dark': dark_bg,
                'content_only': content_only,
            }
            data = render_to_string('api/stdout.html', context).strip()

            if request.accepted_renderer.format == 'api':
                return Response(mark_safe(data))
            if request.accepted_renderer.format == 'json':
                if content_encoding == 'base64' and content_format == 'ansi':
                    return Response({'range': {'start': start, 'end': end, 'absolute_end': absolute_end}, 'content': b64encode(content)})
                elif content_format == 'html':
                    return Response({'range': {'start': start, 'end': end, 'absolute_end': absolute_end}, 'content': body})
            return Response(data)
        elif request.accepted_renderer.format == 'ansi':
            return Response(unified_job.result_stdout_raw)
        elif request.accepted_renderer.format == 'txt_download':
            try:
                content_fd = open(unified_job.result_stdout_file, 'r')
                response = HttpResponse(FileWrapper(content_fd), content_type='text/plain')
                response["Content-Disposition"] = 'attachment; filename="job_%s.txt"' % str(unified_job.id)
                return response
            except Exception as e:
                return Response({"error": "Error generating stdout download file: %s" % str(e)}, status=status.HTTP_400_BAD_REQUEST)
        elif request.accepted_renderer.format == 'txt':
            return Response(unified_job.result_stdout)
        else:
            return super(UnifiedJobStdout, self).retrieve(request, *args, **kwargs)

class ProjectUpdateStdout(UnifiedJobStdout):

    model = ProjectUpdate

class InventoryUpdateStdout(UnifiedJobStdout):

    model = InventoryUpdate

class JobStdout(UnifiedJobStdout):

    model = Job

class AdHocCommandStdout(UnifiedJobStdout):

    model = AdHocCommand
    new_in_220 = True

class NotificationTemplateList(ListCreateAPIView):

    model = NotificationTemplate
    serializer_class = NotificationTemplateSerializer
    new_in_300 = True

class NotificationTemplateDetail(RetrieveUpdateDestroyAPIView):

    model = NotificationTemplate
    serializer_class = NotificationTemplateSerializer
    new_in_300 = True

    def delete(self, request, *args, **kwargs):
        obj = self.get_object()
        if not request.user.can_access(self.model, 'delete', obj):
            return Response(status=status.HTTP_404_NOT_FOUND)
        if obj.notifications.filter(status='pending').exists():
            return Response({"error": "Delete not allowed while there are pending notifications"},
                            status=status.HTTP_405_METHOD_NOT_ALLOWED)
        return super(NotificationTemplateDetail, self).delete(request, *args, **kwargs)

class NotificationTemplateTest(GenericAPIView):

    view_name = 'NotificationTemplate Test'
    model = NotificationTemplate
    serializer_class = EmptySerializer
    new_in_300 = True

    def post(self, request, *args, **kwargs):
        obj = self.get_object()
        notification = obj.generate_notification("Tower Notification Test {} {}".format(obj.id, tower_settings.TOWER_URL_BASE),
                                                 {"body": "Ansible Tower Test Notification {} {}".format(obj.id, tower_settings.TOWER_URL_BASE)})
        if not notification:
            return Response({}, status=status.HTTP_400_BAD_REQUEST)
        else:
            send_notifications.delay([notification.id])
            headers = {'Location': notification.get_absolute_url()}
            return Response({"notification": notification.id},
                            headers=headers,
                            status=status.HTTP_202_ACCEPTED)

class NotificationTemplateNotificationList(SubListAPIView):

    model = Notification
    serializer_class = NotificationSerializer
    parent_model = NotificationTemplate
    relationship = 'notifications'
    parent_key = 'notification_template'

class NotificationList(ListAPIView):

    model = Notification
    serializer_class = NotificationSerializer
    new_in_300 = True

class NotificationDetail(RetrieveAPIView):

    model = Notification
    serializer_class = NotificationSerializer
    new_in_300 = True

class LabelList(ListCreateAPIView):

    model = Label
    serializer_class = LabelSerializer
    new_in_300 = True

class LabelDetail(RetrieveUpdateAPIView):

    model = Label
    serializer_class = LabelSerializer
    new_in_300 = True

class ActivityStreamList(SimpleListAPIView):

    model = ActivityStream
    serializer_class = ActivityStreamSerializer
    new_in_145 = True

    def get(self, request, *args, **kwargs):
        # Sanity check: Does this license allow activity streams?
        # If not, forbid this request.
        if not feature_enabled('activity_streams'):
            raise LicenseForbids('Your license does not allow use of '
                                 'the activity stream.')

        # Okay, let it through.
        return super(ActivityStreamList, self).get(request, *args, **kwargs)


class ActivityStreamDetail(RetrieveAPIView):

    model = ActivityStream
    serializer_class = ActivityStreamSerializer
    new_in_145 = True

    def get(self, request, *args, **kwargs):
        # Sanity check: Does this license allow activity streams?
        # If not, forbid this request.
        if not feature_enabled('activity_streams'):
            raise LicenseForbids('Your license does not allow use of '
                                 'the activity stream.')

        # Okay, let it through.
        return super(ActivityStreamDetail, self).get(request, *args, **kwargs)

class SettingsList(ListCreateAPIView):

    model = TowerSettings
    serializer_class = TowerSettingsSerializer
    authentication_classes = [TokenGetAuthentication] + api_settings.DEFAULT_AUTHENTICATION_CLASSES
    new_in_300 = True
    filter_backends = ()

    def get_queryset(self):
        class SettingsIntermediary(object):
            def __init__(self, key, description, category, value,
                         value_type, user=None):
                self.key = key
                self.description = description
                self.category = category
                self.value = value
                self.value_type = value_type
                self.user = user

        if not self.request.user.is_superuser:
            # NOTE: Shortcutting the rbac class due to the merging of the settings manifest and the database
            #       we'll need to extend this more in the future when we have user settings
            return []
        all_defined_settings = {}
        for s in TowerSettings.objects.all():
            all_defined_settings[s.key] = SettingsIntermediary(s.key,
                                                               s.description,
                                                               s.category,
                                                               s.value_converted,
                                                               s.value_type,
                                                               s.user)
        manifest_settings = settings.TOWER_SETTINGS_MANIFEST
        settings_actual = []
        for settings_key in manifest_settings:
            if settings_key in all_defined_settings:
                settings_actual.append(all_defined_settings[settings_key])
            else:
                m_entry = manifest_settings[settings_key]
                settings_actual.append(SettingsIntermediary(settings_key,
                                                            m_entry['description'],
                                                            m_entry['category'],
                                                            m_entry['default'],
                                                            m_entry['type']))
        return settings_actual

    def delete(self, request, *args, **kwargs):
        if not request.user.can_access(self.model, 'delete', None):
            raise PermissionDenied()
        TowerSettings.objects.all().delete()
        return Response()

class SettingsReset(APIView):

    view_name = "Reset a settings value"
    new_in_300 = True

    def post(self, request):
        # NOTE: Extend more with user settings
        if not request.user.can_access(TowerSettings, 'delete', None):
            raise PermissionDenied()
        settings_key = request.data.get('key', None)
        if settings_key is not None:
            TowerSettings.objects.filter(key=settings_key).delete()
        return Response(status=status.HTTP_204_NO_CONTENT)


class RoleList(ListAPIView):

    model = Role
    serializer_class = RoleSerializer
    permission_classes = (IsAuthenticated,)
    new_in_300 = True

    def get_queryset(self):
        return Role.visible_roles(self.request.user)


class RoleDetail(RetrieveAPIView):

    model = Role
    serializer_class = RoleSerializer
    new_in_300 = True


class RoleUsersList(SubListCreateAttachDetachAPIView):

    model = User
    serializer_class = UserSerializer
    parent_model = Role
    relationship = 'members'
    new_in_300 = True

    def get_queryset(self):
        role = self.get_parent_object()
        self.check_parent_access(role)
        return role.members.all()

    def post(self, request, *args, **kwargs):
        # Forbid implicit user creation here
        sub_id = request.data.get('id', None)
        if not sub_id:
            data = dict(msg="User 'id' field is missing.")
            return Response(data, status=status.HTTP_400_BAD_REQUEST)

        user = get_object_or_400(User, pk=sub_id)
        role = self.get_parent_object()
        if role == self.request.user.admin_role:
            raise PermissionDenied('You may not perform any action with your own admin_role.')

        user_content_type = ContentType.objects.get_for_model(User)
        if role.content_type == user_content_type:
            raise PermissionDenied('You may not change the membership of a users admin_role')

        credential_content_type = ContentType.objects.get_for_model(Credential)
        if role.content_type == credential_content_type:
            if role.content_object.organization and user not in role.content_object.organization.member_role:
                data = dict(msg="You cannot grant credential access to a user not in the credentials' organization")
                return Response(data, status=status.HTTP_400_BAD_REQUEST)

            if not role.content_object.organization and not request.user.is_superuser:
                data = dict(msg="You cannot grant private credential access to another user")
                return Response(data, status=status.HTTP_400_BAD_REQUEST)

        return super(RoleUsersList, self).post(request, *args, **kwargs)


class RoleTeamsList(SubListAPIView):

    model = Team
    serializer_class = TeamSerializer
    parent_model = Role
    relationship = 'member_role.parents'
    permission_classes = (IsAuthenticated,)
    new_in_300 = True

    def get_queryset(self):
        role = self.get_parent_object()
        self.check_parent_access(role)
        return Team.objects.filter(member_role__children=role)

    def post(self, request, pk, *args, **kwargs):
        # Forbid implicit team creation here
        sub_id = request.data.get('id', None)
        if not sub_id:
            data = dict(msg="Team 'id' field is missing.")
            return Response(data, status=status.HTTP_400_BAD_REQUEST)

        team = get_object_or_400(Team, pk=sub_id)
        role = Role.objects.get(pk=self.kwargs['pk'])

        organization_content_type = ContentType.objects.get_for_model(Organization)
        if role.content_type == organization_content_type:
            data = dict(msg="You cannot assign an Organization role as a child role for a Team.")
            return Response(data, status=status.HTTP_400_BAD_REQUEST)

        credential_content_type = ContentType.objects.get_for_model(Credential)
        if role.content_type == credential_content_type:
            if not role.content_object.organization or role.content_object.organization.id != team.organization.id:
                data = dict(msg="You cannot grant credential access to a team when the Organization field isn't set, or belongs to a different organization")
                return Response(data, status=status.HTTP_400_BAD_REQUEST)

        action = 'attach'
        if request.data.get('disassociate', None):
            action = 'unattach'
        if not request.user.can_access(self.parent_model, action, role, team,
                                       self.relationship, request.data,
                                       skip_sub_obj_read_check=False):
            raise PermissionDenied()
        if request.data.get('disassociate', None):
            team.member_role.children.remove(role)
        else:
            team.member_role.children.add(role)
        return Response(status=status.HTTP_204_NO_CONTENT)


class RoleParentsList(SubListAPIView):

    model = Role
    serializer_class = RoleSerializer
    parent_model = Role
    relationship = 'parents'
    permission_classes = (IsAuthenticated,)
    new_in_300 = True

    def get_queryset(self):
        role = Role.objects.get(pk=self.kwargs['pk'])
        return Role.filter_visible_roles(self.request.user, role.parents.all())


class RoleChildrenList(SubListAPIView):

    model = Role
    serializer_class = RoleSerializer
    parent_model = Role
    relationship = 'children'
    permission_classes = (IsAuthenticated,)
    new_in_300 = True

    def get_queryset(self):
        role = Role.objects.get(pk=self.kwargs['pk'])
        return Role.filter_visible_roles(self.request.user, role.children.all())



# Create view functions for all of the class-based views to simplify inclusion
# in URL patterns and reverse URL lookups, converting CamelCase names to
# lowercase_with_underscore (e.g. MyView.as_view() becomes my_view).
this_module = sys.modules[__name__]
for attr, value in locals().items():
    if isinstance(value, type) and issubclass(value, APIView):
        name = camelcase_to_underscore(attr)
        view = value.as_view()
        setattr(this_module, name, view)<|MERGE_RESOLUTION|>--- conflicted
+++ resolved
@@ -3001,9 +3001,6 @@
         # and these are what we're interested in here.
         STARTING_EVENTS = ('playbook_on_task_start', 'playbook_on_setup')
 
-<<<<<<< HEAD
-        queryset = JobEvent.start_event_queryset(parent_task, STARTING_EVENTS)
-=======
         # We need to pull information about each start event.
         #
         # This is super tricky, because this table has a one-to-many
@@ -3015,7 +3012,6 @@
                                     .values('parent__id', 'event', 'changed', 'failed')
                                     .annotate(num=Count('event'))
                                     .order_by('parent__id'))
->>>>>>> fc1ca378
 
         # The data above will come back in a list, but we are going to
         # want to access it based on the parent id, so map it into a
