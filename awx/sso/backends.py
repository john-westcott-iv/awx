# Copyright (c) 2015 Ansible, Inc.
# All Rights Reserved.

# Python
import logging
import uuid

import ldap

# Django
from django.dispatch import receiver
from django.contrib.auth.models import User
from django.conf import settings as django_settings
from django.core.signals import setting_changed

# django-auth-ldap
from django_auth_ldap.backend import LDAPSettings as BaseLDAPSettings
from django_auth_ldap.backend import LDAPBackend as BaseLDAPBackend
from django_auth_ldap.backend import populate_user

# radiusauth
from radiusauth.backends import RADIUSBackend as BaseRADIUSBackend

# tacacs+ auth
import tacacs_plus

# social
from social_core.backends.saml import OID_USERID
from social_core.backends.saml import SAMLAuth as BaseSAMLAuth
from social_core.backends.saml import SAMLIdentityProvider as BaseSAMLIdentityProvider

# Ansible Tower
from awx.conf.license import feature_enabled
from awx.sso.models import UserEnterpriseAuth

logger = logging.getLogger('awx.sso.backends')


class LDAPSettings(BaseLDAPSettings):

    defaults = dict(BaseLDAPSettings.defaults.items() + {
        'ORGANIZATION_MAP': {},
        'TEAM_MAP': {},
    }.items())

    def __init__(self, prefix='AUTH_LDAP_', defaults={}):
        super(LDAPSettings, self).__init__(prefix, defaults)

        # If a DB-backed setting is specified that wipes out the
        # OPT_NETWORK_TIMEOUT, fall back to a sane default
        if ldap.OPT_NETWORK_TIMEOUT not in getattr(self, 'CONNECTION_OPTIONS', {}):
            options = getattr(self, 'CONNECTION_OPTIONS', {})
            options[ldap.OPT_NETWORK_TIMEOUT] = 30
            self.CONNECTION_OPTIONS = options


class LDAPBackend(BaseLDAPBackend):
    '''
    Custom LDAP backend for AWX.
    '''

    settings_prefix = 'AUTH_LDAP_'

    def __init__(self, *args, **kwargs):
        self._dispatch_uid = uuid.uuid4()
        super(LDAPBackend, self).__init__(*args, **kwargs)
        setting_changed.connect(self._on_setting_changed, dispatch_uid=self._dispatch_uid)

    def __del__(self):
        setting_changed.disconnect(dispatch_uid=self._dispatch_uid)

    def _on_setting_changed(self, sender, **kwargs):
        # If any AUTH_LDAP_* setting changes, force settings to be reloaded for
        # this backend instance.
        if kwargs.get('setting', '').startswith(self.settings_prefix):
            self._settings = None

    def _get_settings(self):
        if self._settings is None:
            self._settings = LDAPSettings(self.settings_prefix)
        return self._settings

    def _set_settings(self, settings):
        self._settings = settings

    settings = property(_get_settings, _set_settings)

    def authenticate(self, username, password):
        if self.settings.START_TLS and ldap.OPT_X_TLS_REQUIRE_CERT in self.settings.CONNECTION_OPTIONS:
            # with python-ldap, if you want to set connection-specific TLS
            # parameters, you must also specify OPT_X_TLS_NEWCTX = 0
            # see: https://stackoverflow.com/a/29722445
            # see: https://stackoverflow.com/a/38136255
            self.settings.CONNECTION_OPTIONS[ldap.OPT_X_TLS_NEWCTX] = 0

        if not self.settings.SERVER_URI:
            return None
        if not feature_enabled('ldap'):
            logger.error("Unable to authenticate, license does not support LDAP authentication")
            return None
        try:
            user = User.objects.get(username=username)
            if user and (not user.profile or not user.profile.ldap_dn):
                return None
        except User.DoesNotExist:
            pass
        try:
            return super(LDAPBackend, self).authenticate(username, password)
        except Exception:
            logger.exception("Encountered an error authenticating to LDAP")
            return None

    def get_user(self, user_id):
        if not self.settings.SERVER_URI:
            return None
        if not feature_enabled('ldap'):
            logger.error("Unable to get_user, license does not support LDAP authentication")
            return None
        return super(LDAPBackend, self).get_user(user_id)

    # Disable any LDAP based authorization / permissions checking.

    def has_perm(self, user, perm, obj=None):
        return False

    def has_module_perms(self, user, app_label):
        return False

    def get_all_permissions(self, user, obj=None):
        return set()

    def get_group_permissions(self, user, obj=None):
        return set()


def _decorate_enterprise_user(user, provider):
    user.set_unusable_password()
    user.save()
    enterprise_auth, _ = UserEnterpriseAuth.objects.get_or_create(user=user, provider=provider)
    return enterprise_auth


def _get_or_set_enterprise_user(username, password, provider):
    created = False
    try:
        user = User.objects.all().prefetch_related('enterprise_auth').get(username=username)
    except User.DoesNotExist:
        user = User(username=username)
        enterprise_auth = _decorate_enterprise_user(user, provider)
        logger.debug("Created enterprise user %s via %s backend." %
                     (username, enterprise_auth.get_provider_display()))
        created = True
    if created or user.is_in_enterprise_category(provider):
        return user
    logger.warn("Enterprise user %s already defined in Tower." % username)


class RADIUSBackend(BaseRADIUSBackend):
    '''
    Custom Radius backend to verify license status
    '''

    def authenticate(self, username, password):
        if not django_settings.RADIUS_SERVER:
            return None
        if not feature_enabled('enterprise_auth'):
            logger.error("Unable to authenticate, license does not support RADIUS authentication")
            return None
        return super(RADIUSBackend, self).authenticate(username, password)

    def get_user(self, user_id):
        if not django_settings.RADIUS_SERVER:
            return None
        if not feature_enabled('enterprise_auth'):
            logger.error("Unable to get_user, license does not support RADIUS authentication")
            return None
        user = super(RADIUSBackend, self).get_user(user_id)
        if not user.has_usable_password():
            return user

    def get_django_user(self, username, password=None):
        return _get_or_set_enterprise_user(username, password, 'radius')


class TACACSPlusBackend(object):
    '''
    Custom TACACS+ auth backend for AWX
    '''

    def authenticate(self, username, password):
        if not django_settings.TACACSPLUS_HOST:
            return None
        if not feature_enabled('enterprise_auth'):
            logger.error("Unable to authenticate, license does not support TACACS+ authentication")
            return None
        try:
            # Upstream TACACS+ client does not accept non-string, so convert if needed.
            auth = tacacs_plus.TACACSClient(
                django_settings.TACACSPLUS_HOST.encode('utf-8'),
                django_settings.TACACSPLUS_PORT,
                django_settings.TACACSPLUS_SECRET.encode('utf-8'),
                timeout=django_settings.TACACSPLUS_SESSION_TIMEOUT,
            ).authenticate(
                username.encode('utf-8'), password.encode('utf-8'),
                authen_type=tacacs_plus.TAC_PLUS_AUTHEN_TYPES[django_settings.TACACSPLUS_AUTH_PROTOCOL],
            )
        except Exception as e:
            logger.exception("TACACS+ Authentication Error: %s" % (e.message,))
            return None
        if auth.valid:
            return _get_or_set_enterprise_user(username, password, 'tacacs+')

    def get_user(self, user_id):
        if not django_settings.TACACSPLUS_HOST:
            return None
        if not feature_enabled('enterprise_auth'):
            logger.error("Unable to get user, license does not support TACACS+ authentication")
            return None
        try:
            return User.objects.get(pk=user_id)
        except User.DoesNotExist:
            return None


class TowerSAMLIdentityProvider(BaseSAMLIdentityProvider):
    '''
    Custom Identity Provider to make attributes to what we expect.
    '''

    def get_user_permanent_id(self, attributes):
        uid = attributes[self.conf.get('attr_user_permanent_id', OID_USERID)]
        if isinstance(uid, basestring):
            return uid
        return uid[0]

    def get_attr(self, attributes, conf_key, default_attribute):
        """
        Get the attribute 'default_attribute' out of the attributes,
        unless self.conf[conf_key] overrides the default by specifying
        another attribute to use.
        """
        key = self.conf.get(conf_key, default_attribute)
        value = attributes[key] if key in attributes else None
<<<<<<< HEAD
        if isinstance(value, list):
=======
        # In certain implementations (like https://pagure.io/ipsilon) this value is a string, not a list
        if isinstance(value, (list, tuple)):
>>>>>>> fac7fd45
            value = value[0]
        if conf_key in ('attr_first_name', 'attr_last_name', 'attr_username', 'attr_email') and value is None:
            logger.warn("Could not map user detail '%s' from SAML attribute '%s'; "
                        "update SOCIAL_AUTH_SAML_ENABLED_IDPS['%s']['%s'] with the correct SAML attribute.",
                        conf_key[5:], key, self.name, conf_key)
        return unicode(value) if value is not None else value


class SAMLAuth(BaseSAMLAuth):
    '''
    Custom SAMLAuth backend to verify license status
    '''

    def get_idp(self, idp_name):
        idp_config = self.setting('ENABLED_IDPS')[idp_name]
        return TowerSAMLIdentityProvider(idp_name, **idp_config)

    def authenticate(self, *args, **kwargs):
        if not all([django_settings.SOCIAL_AUTH_SAML_SP_ENTITY_ID, django_settings.SOCIAL_AUTH_SAML_SP_PUBLIC_CERT,
                    django_settings.SOCIAL_AUTH_SAML_SP_PRIVATE_KEY, django_settings.SOCIAL_AUTH_SAML_ORG_INFO,
                    django_settings.SOCIAL_AUTH_SAML_TECHNICAL_CONTACT, django_settings.SOCIAL_AUTH_SAML_SUPPORT_CONTACT,
                    django_settings.SOCIAL_AUTH_SAML_ENABLED_IDPS]):
            return None
        if not feature_enabled('enterprise_auth'):
            logger.error("Unable to authenticate, license does not support SAML authentication")
            return None
        user = super(SAMLAuth, self).authenticate(*args, **kwargs)
        # Comes from https://github.com/omab/python-social-auth/blob/v0.2.21/social/backends/base.py#L91
        if getattr(user, 'is_new', False):
            _decorate_enterprise_user(user, 'saml')
        elif user and not user.is_in_enterprise_category('saml'):
            return None
        return user

    def get_user(self, user_id):
        if not all([django_settings.SOCIAL_AUTH_SAML_SP_ENTITY_ID, django_settings.SOCIAL_AUTH_SAML_SP_PUBLIC_CERT,
                    django_settings.SOCIAL_AUTH_SAML_SP_PRIVATE_KEY, django_settings.SOCIAL_AUTH_SAML_ORG_INFO,
                    django_settings.SOCIAL_AUTH_SAML_TECHNICAL_CONTACT, django_settings.SOCIAL_AUTH_SAML_SUPPORT_CONTACT,
                    django_settings.SOCIAL_AUTH_SAML_ENABLED_IDPS]):
            return None
        if not feature_enabled('enterprise_auth'):
            logger.error("Unable to get_user, license does not support SAML authentication")
            return None
        return super(SAMLAuth, self).get_user(user_id)


def _update_m2m_from_groups(user, ldap_user, rel, opts, remove=True):
    '''
    Hepler function to update m2m relationship based on LDAP group membership.
    '''
    should_add = False
    if opts is None:
        return
    elif not opts:
        pass
    elif opts is True:
        should_add = True
    else:
        if isinstance(opts, basestring):
            opts = [opts]
        for group_dn in opts:
            if not isinstance(group_dn, basestring):
                continue
            if ldap_user._get_groups().is_member_of(group_dn):
                should_add = True
    if should_add:
        rel.add(user)
    elif remove and user in rel.all():
        rel.remove(user)


@receiver(populate_user, dispatch_uid='populate-ldap-user')
def on_populate_user(sender, **kwargs):
    '''
    Handle signal from LDAP backend to populate the user object.  Update user
    organization/team memberships according to their LDAP groups.
    '''
    from awx.main.models import Organization, Team
    user = kwargs['user']
    ldap_user = kwargs['ldap_user']
    backend = ldap_user.backend

    # Prefetch user's groups to prevent LDAP queries for each org/team when
    # checking membership.
    ldap_user._get_groups().get_group_dns()

    # Update organization membership based on group memberships.
    org_map = getattr(backend.settings, 'ORGANIZATION_MAP', {})
    for org_name, org_opts in org_map.items():
        org, created = Organization.objects.get_or_create(name=org_name)
        remove = bool(org_opts.get('remove', True))
        admins_opts = org_opts.get('admins', None)
        remove_admins = bool(org_opts.get('remove_admins', remove))
        _update_m2m_from_groups(user, ldap_user, org.admin_role.members, admins_opts,
                                remove_admins)
        users_opts = org_opts.get('users', None)
        remove_users = bool(org_opts.get('remove_users', remove))
        _update_m2m_from_groups(user, ldap_user, org.member_role.members, users_opts,
                                remove_users)

    # Update team membership based on group memberships.
    team_map = getattr(backend.settings, 'TEAM_MAP', {})
    for team_name, team_opts in team_map.items():
        if 'organization' not in team_opts:
            continue
        org, created = Organization.objects.get_or_create(name=team_opts['organization'])
        team, created = Team.objects.get_or_create(name=team_name, organization=org)
        users_opts = team_opts.get('users', None)
        remove = bool(team_opts.get('remove', True))
        _update_m2m_from_groups(user, ldap_user, team.member_role.members, users_opts,
                                remove)

    # Update user profile to store LDAP DN.
    profile = user.profile
    if profile.ldap_dn != ldap_user.dn:
        profile.ldap_dn = ldap_user.dn
        profile.save()<|MERGE_RESOLUTION|>--- conflicted
+++ resolved
@@ -241,12 +241,8 @@
         """
         key = self.conf.get(conf_key, default_attribute)
         value = attributes[key] if key in attributes else None
-<<<<<<< HEAD
-        if isinstance(value, list):
-=======
         # In certain implementations (like https://pagure.io/ipsilon) this value is a string, not a list
         if isinstance(value, (list, tuple)):
->>>>>>> fac7fd45
             value = value[0]
         if conf_key in ('attr_first_name', 'attr_last_name', 'attr_username', 'attr_email') and value is None:
             logger.warn("Could not map user detail '%s' from SAML attribute '%s'; "
