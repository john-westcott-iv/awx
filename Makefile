--- conflicted
+++ resolved
@@ -273,15 +273,9 @@
 # Do any one-time init tasks.
 init:
 	@if [ "$(VIRTUAL_ENV)" ]; then \
-<<<<<<< HEAD
-	    $(PYTHON) manage.py register_instance --primary --hostname=127.0.0.1; \
-	else \
-	    sudo $(PYTHON) manage.py register_instance --primary --hostname=127.0.0.1; \
-=======
 	    tower-manage register_instance --primary --hostname=127.0.0.1; \
 	else \
 	    sudo tower-manage register_instance --primary --hostname=127.0.0.1; \
->>>>>>> e5b0e2ae
 	fi
 
 # Refresh development environment after pulling new code.
