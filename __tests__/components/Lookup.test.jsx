import React from 'react';
import { mount } from 'enzyme';
import { I18nProvider } from '@lingui/react';
import Lookup from '../../src/components/Lookup';

let mockData = [{ name: 'foo', id: 1, isChecked: false }];
const mockColumns = [
  { name: 'Name', key: 'name', isSortable: true }
];
describe('<Lookup />', () => {
  test('initially renders succesfully', () => {
    mount(
      <I18nProvider>
        <Lookup
          lookup_header="Foo Bar"
          name="fooBar"
          value={mockData}
          onLookupSave={() => { }}
          getItems={() => { }}
          columns={mockColumns}
          sortedColumnKey="name"
        />
      </I18nProvider>
    );
  });
  test('API response is formatted properly', (done) => {
    const wrapper = mount(
      <I18nProvider>
        <Lookup
          lookup_header="Foo Bar"
          name="fooBar"
          value={mockData}
          onLookupSave={() => { }}
          getItems={() => ({ data: { results: [{ name: 'test instance', id: 1 }] } })}
          columns={mockColumns}
          sortedColumnKey="name"
        />
      </I18nProvider>
    ).find('Lookup');

    setImmediate(() => {
      expect(wrapper.state().results).toEqual([{ id: 1, name: 'test instance' }]);
      done();
    });
  });
  test('Opens modal when search icon is clicked', () => {
    const spy = jest.spyOn(Lookup.prototype, 'handleModalToggle');
    const mockSelected = [{ name: 'foo', id: 1 }];
    const wrapper = mount(
      <I18nProvider>
        <Lookup
          lookup_header="Foo Bar"
          name="fooBar"
          value={mockSelected}
          onLookupSave={() => { }}
          getItems={() => { }}
          columns={mockColumns}
          sortedColumnKey="name"
        />
      </I18nProvider>
    ).find('Lookup');
    expect(spy).not.toHaveBeenCalled();
    expect(wrapper.state('lookupSelectedItems')).toEqual(mockSelected);
    const searchItem = wrapper.find('.pf-c-input-group__text#search');
    searchItem.first().simulate('click');
    expect(spy).toHaveBeenCalled();
    expect(wrapper.state('lookupSelectedItems')).toEqual([{
      id: 1,
      name: 'foo'
    }]);
    expect(wrapper.state('isModalOpen')).toEqual(true);
  });
  test('calls "toggleSelected" when a user changes a checkbox', (done) => {
    const spy = jest.spyOn(Lookup.prototype, 'toggleSelected');
    const mockSelected = [{ name: 'foo', id: 1 }];
    const wrapper = mount(
      <I18nProvider>
        <Lookup
          lookup_header="Foo Bar"
          name="fooBar"
          value={mockSelected}
          onLookupSave={() => { }}
          getItems={() => ({ data: { results: [{ name: 'test instance', id: 1 }] } })}
          columns={mockColumns}
          sortedColumnKey="name"
        />
      </I18nProvider>
    );
    setImmediate(() => {
      const searchItem = wrapper.find('.pf-c-input-group__text#search');
      searchItem.first().simulate('click');
      wrapper.find('input[type="checkbox"]').simulate('change');
      expect(spy).toHaveBeenCalled();
      done();
    });
  });
  test('calls "toggleSelected" when remove icon is clicked', () => {
    const spy = jest.spyOn(Lookup.prototype, 'toggleSelected');
    mockData = [{ name: 'foo', id: 1 }, { name: 'bar', id: 2 }];
    const wrapper = mount(
      <I18nProvider>
        <Lookup
          lookup_header="Foo Bar"
          name="fooBar"
          value={mockData}
          onLookupSave={() => { }}
          getItems={() => { }}
          columns={mockColumns}
          sortedColumnKey="name"
        />
      </I18nProvider>
    );
    const removeIcon = wrapper.find('button[aria-label="close"]').first();
    removeIcon.simulate('click');
    expect(spy).toHaveBeenCalled();
  });
  test('renders chips from prop value', () => {
    mockData = [{ name: 'foo', id: 0 }, { name: 'bar', id: 1 }];
    const wrapper = mount(
      <I18nProvider>
        <Lookup
          lookup_header="Foo Bar"
          onLookupSave={() => { }}
          value={mockData}
          selected={[]}
          getItems={() => { }}
          columns={mockColumns}
          sortedColumnKey="name"
        />
      </I18nProvider>
    ).find('Lookup');
    const chip = wrapper.find('li.pf-c-chip');
    expect(chip).toHaveLength(2);
  });
  test('toggleSelected successfully adds/removes row from lookupSelectedItems state', () => {
    mockData = [];
    const wrapper = mount(
      <I18nProvider>
        <Lookup
          lookup_header="Foo Bar"
          onLookupSave={() => { }}
          value={mockData}
          getItems={() => { }}
          columns={mockColumns}
          sortedColumnKey="name"
        />
      </I18nProvider>
    ).find('Lookup');
    wrapper.instance().toggleSelected({
      id: 1,
      name: 'foo'
    });
    expect(wrapper.state('lookupSelectedItems')).toEqual([{
      id: 1,
      name: 'foo'
    }]);
    wrapper.instance().toggleSelected({
      id: 1,
      name: 'foo'
    });
    expect(wrapper.state('lookupSelectedItems')).toEqual([]);
  });
  test('saveModal calls callback with selected items', () => {
    mockData = [];
    const onLookupSaveFn = jest.fn();
    const wrapper = mount(
      <I18nProvider>
        <Lookup
          lookup_header="Foo Bar"
          name="fooBar"
          value={mockData}
          onLookupSave={onLookupSaveFn}
          getItems={() => { }}
        />
      </I18nProvider>
    ).find('Lookup');
    wrapper.instance().toggleSelected({
      id: 1,
      name: 'foo'
    });
    expect(wrapper.state('lookupSelectedItems')).toEqual([{
      id: 1,
      name: 'foo'
    }]);
    wrapper.instance().saveModal();
    expect(onLookupSaveFn).toHaveBeenCalledWith([{
      id: 1,
      name: 'foo'
    }], 'fooBar');
  });
  test('onSort sets state and calls getData ', () => {
    const spy = jest.spyOn(Lookup.prototype, 'getData');
    const wrapper = mount(
      <I18nProvider>
        <Lookup
          lookup_header="Foo Bar"
          onLookupSave={() => { }}
          value={mockData}
<<<<<<< HEAD
          selected={[]}
=======
>>>>>>> 6f26383e
          columns={mockColumns}
          sortedColumnKey="name"
          getItems={() => { }}
        />
      </I18nProvider>
    ).find('Lookup');
    wrapper.instance().onSort('id', 'descending');
    expect(wrapper.state('sortedColumnKey')).toEqual('id');
    expect(wrapper.state('sortOrder')).toEqual('descending');
    expect(spy).toHaveBeenCalled();
  });
  test('onSetPage sets state and calls getData ', () => {
    const spy = jest.spyOn(Lookup.prototype, 'getData');
    const wrapper = mount(
      <I18nProvider>
        <Lookup
          lookup_header="Foo Bar"
          onLookupSave={() => { }}
          value={mockData}
<<<<<<< HEAD
          selected={[]}
=======
>>>>>>> 6f26383e
          columns={mockColumns}
          sortedColumnKey="name"
          getItems={() => { }}
        />
      </I18nProvider>
    ).find('Lookup');
    wrapper.instance().onSetPage(2, 10);
    expect(wrapper.state('page')).toEqual(2);
    expect(wrapper.state('page_size')).toEqual(10);
    expect(spy).toHaveBeenCalled();
  });
});<|MERGE_RESOLUTION|>--- conflicted
+++ resolved
@@ -196,10 +196,7 @@
           lookup_header="Foo Bar"
           onLookupSave={() => { }}
           value={mockData}
-<<<<<<< HEAD
           selected={[]}
-=======
->>>>>>> 6f26383e
           columns={mockColumns}
           sortedColumnKey="name"
           getItems={() => { }}
@@ -219,10 +216,7 @@
           lookup_header="Foo Bar"
           onLookupSave={() => { }}
           value={mockData}
-<<<<<<< HEAD
           selected={[]}
-=======
->>>>>>> 6f26383e
           columns={mockColumns}
           sortedColumnKey="name"
           getItems={() => { }}
